{
	"name": "Misskey",
	"dockerComposeFile": "docker-compose.yml",
	"service": "app",
	"workspaceFolder": "/workspace",
	"features": {
		"ghcr.io/devcontainers-contrib/features/pnpm:2": {
			"version": "8.9.2"
		},
		"ghcr.io/devcontainers/features/node:1": {
<<<<<<< HEAD
			"version": "18.18.0"
=======
			"version": "20"
>>>>>>> 85c15bfe
		}
	},
	"forwardPorts": [3000],
	"postCreateCommand": "sudo chmod 755 .devcontainer/init.sh && .devcontainer/init.sh",
	"customizations": {
		"vscode": {
			"extensions": [
				"editorconfig.editorconfig",
				"dbaeumer.vscode-eslint",
				"Vue.volar",
				"Vue.vscode-typescript-vue-plugin",
				"Orta.vscode-jest",
				"dbaeumer.vscode-eslint",
				"mrmlnc.vscode-json5"
			]
		}
	}
}<|MERGE_RESOLUTION|>--- conflicted
+++ resolved
@@ -8,11 +8,7 @@
 			"version": "8.9.2"
 		},
 		"ghcr.io/devcontainers/features/node:1": {
-<<<<<<< HEAD
-			"version": "18.18.0"
-=======
 			"version": "20"
->>>>>>> 85c15bfe
 		}
 	},
 	"forwardPorts": [3000],
