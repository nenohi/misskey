--- conflicted
+++ resolved
@@ -23,12 +23,9 @@
 ### Client
 - 開発者モードを追加
 - AiScriptを0.13.3に更新
-<<<<<<< HEAD
+- Fix: URLプレビューで情報が取得できなかった際の挙動を修正
 - fix:ロールタイムラインが無効でも投稿が流れてしまう問題の修正
 - fix:ロールタイムラインにて全ての投稿が流れてしまう問題の修正
-=======
-- Fix: URLプレビューで情報が取得できなかった際の挙動を修正
->>>>>>> e3f91446
 
 ## 13.12.2
 
