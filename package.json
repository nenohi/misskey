--- conflicted
+++ resolved
@@ -1,10 +1,6 @@
 {
 	"name": "misskey",
-<<<<<<< HEAD
-	"version": "2023.10.1-io",
-=======
-	"version": "2023.10.2",
->>>>>>> 3043b525
+	"version": "2023.10.2-io",
 	"codename": "nasubi",
 	"repository": {
 		"type": "git",
