--- conflicted
+++ resolved
@@ -103,13 +103,8 @@
     "autwh": "0.0.1",
     "bcryptjs": "2.4.3",
     "body-parser": "1.18.2",
-<<<<<<< HEAD
     "cafy": "3.1.1",
-    "chalk": "2.1.0",
-=======
-    "cafy": "3.0.0",
     "chalk": "2.3.0",
->>>>>>> 00bf05b1
     "compression": "1.7.1",
     "cors": "2.8.4",
     "cropperjs": "1.1.3",
