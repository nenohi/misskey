/*
 * SPDX-FileCopyrightText: syuilo and other misskey contributors
 * SPDX-License-Identifier: AGPL-3.0-only
 */

import { Inject, Injectable } from '@nestjs/common';
import { DI } from '@/di-symbols.js';
<<<<<<< HEAD
import type { UsersRepository } from '@/models/index.js';
import type { Config } from '@/config.js';
import type { MiUser } from '@/models/entities/User.js';
=======
import type { UsersRepository } from '@/models/_.js';
import type { MiUser } from '@/models/User.js';
>>>>>>> f32915b5
import { ApRendererService } from '@/core/activitypub/ApRendererService.js';
import { RelayService } from '@/core/RelayService.js';
import { ApDeliverManagerService } from '@/core/activitypub/ApDeliverManagerService.js';
import { UserEntityService } from '@/core/entities/UserEntityService.js';
import { bindThis } from '@/decorators.js';

@Injectable()
export class AccountUpdateService {
	constructor(
		@Inject(DI.usersRepository)
		private usersRepository: UsersRepository,

		private userEntityService: UserEntityService,
		private apRendererService: ApRendererService,
		private apDeliverManagerService: ApDeliverManagerService,
		private relayService: RelayService,
	) {
	}

	@bindThis
	public async publishToFollowers(userId: MiUser['id']) {
		const user = await this.usersRepository.findOneBy({ id: userId });
		if (user == null) throw new Error('user not found');

		// フォロワーがリモートユーザーかつ投稿者がローカルユーザーならUpdateを配信
		if (this.userEntityService.isLocalUser(user)) {
			const content = this.apRendererService.addContext(this.apRendererService.renderUpdate(await this.apRendererService.renderPerson(user), user));
			this.apDeliverManagerService.deliverToFollowers(user, content);
			this.relayService.deliverToRelays(user, content);
		}
	}
}<|MERGE_RESOLUTION|>--- conflicted
+++ resolved
@@ -5,14 +5,8 @@
 
 import { Inject, Injectable } from '@nestjs/common';
 import { DI } from '@/di-symbols.js';
-<<<<<<< HEAD
-import type { UsersRepository } from '@/models/index.js';
-import type { Config } from '@/config.js';
-import type { MiUser } from '@/models/entities/User.js';
-=======
 import type { UsersRepository } from '@/models/_.js';
 import type { MiUser } from '@/models/User.js';
->>>>>>> f32915b5
 import { ApRendererService } from '@/core/activitypub/ApRendererService.js';
 import { RelayService } from '@/core/RelayService.js';
 import { ApDeliverManagerService } from '@/core/activitypub/ApDeliverManagerService.js';
