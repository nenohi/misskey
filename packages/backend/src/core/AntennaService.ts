/*
 * SPDX-FileCopyrightText: syuilo and other misskey contributors
 * SPDX-License-Identifier: AGPL-3.0-only
 */

import { Inject, Injectable } from '@nestjs/common';
import * as Redis from 'ioredis';
import type { MiAntenna } from '@/models/Antenna.js';
import type { MiNote } from '@/models/Note.js';
import type { MiUser } from '@/models/User.js';
import { GlobalEventService } from '@/core/GlobalEventService.js';
import * as Acct from '@/misc/acct.js';
import type { Packed } from '@/misc/json-schema.js';
import { DI } from '@/di-symbols.js';
import type { AntennasRepository, UserListMembershipsRepository } from '@/models/_.js';
import { UtilityService } from '@/core/UtilityService.js';
import { bindThis } from '@/decorators.js';
import type { GlobalEvents } from '@/core/GlobalEventService.js';
import { FunoutTimelineService } from '@/core/FunoutTimelineService.js';
import type { OnApplicationShutdown } from '@nestjs/common';

@Injectable()
export class AntennaService implements OnApplicationShutdown {
	private antennasFetched: boolean;
	private antennas: MiAntenna[];

	constructor(
		@Inject(DI.redisForTimelines)
		private redisForTimelines: Redis.Redis,

		@Inject(DI.redisForSub)
		private redisForSub: Redis.Redis,

		@Inject(DI.antennasRepository)
		private antennasRepository: AntennasRepository,

		@Inject(DI.userListMembershipsRepository)
		private userListMembershipsRepository: UserListMembershipsRepository,

		private utilityService: UtilityService,
		private globalEventService: GlobalEventService,
		private funoutTimelineService: FunoutTimelineService,
	) {
		this.antennasFetched = false;
		this.antennas = [];

		this.redisForSub.on('message', this.onRedisMessage);
	}

	@bindThis
	private async onRedisMessage(_: string, data: string): Promise<void> {
		const obj = JSON.parse(data);

		if (obj.channel === 'internal') {
			const { type, body } = obj.message as GlobalEvents['internal']['payload'];
			switch (type) {
				case 'antennaCreated':
					this.antennas.push({
						...body,
						createdAt: new Date(body.createdAt),
						lastUsedAt: new Date(body.lastUsedAt),
					});
					break;
<<<<<<< HEAD
				case 'antennaUpdated':
					this.antennas[this.antennas.findIndex(a => a.id === body.id)] = {
						...body,
						createdAt: new Date(body.createdAt),
						lastUsedAt: new Date(body.lastUsedAt),
					};
=======
				case 'antennaUpdated': {
					const idx = this.antennas.findIndex(a => a.id === body.id);
					if (idx >= 0) {
						this.antennas[idx] = {
							...body,
							lastUsedAt: new Date(body.lastUsedAt),
						};
					} else {
						// サーバ起動時にactiveじゃなかった場合、リストに持っていないので追加する必要あり
						this.antennas.push({
							...body,
							lastUsedAt: new Date(body.lastUsedAt),
						});
					}
				}
>>>>>>> 4b13179f
					break;
				case 'antennaDeleted':
					this.antennas = this.antennas.filter(a => a.id !== body.id);
					break;
				default:
					break;
			}
		}
	}

	@bindThis
	public async addNoteToAntennas(note: MiNote, noteUser: { id: MiUser['id']; username: string; host: string | null; }): Promise<void> {
		const antennas = await this.getAntennas();
		const antennasWithMatchResult = await Promise.all(antennas.map(antenna => this.checkHitAntenna(antenna, note, noteUser).then(hit => [antenna, hit] as const)));
		const matchedAntennas = antennasWithMatchResult.filter(([, hit]) => hit).map(([antenna]) => antenna);

		const redisPipeline = this.redisForTimelines.pipeline();

		for (const antenna of matchedAntennas) {
			this.funoutTimelineService.push(`antennaTimeline:${antenna.id}`, note.id, 200, redisPipeline);
			this.globalEventService.publishAntennaStream(antenna.id, 'note', note);
		}

		redisPipeline.exec();
	}

	// NOTE: フォローしているユーザーのノート、リストのユーザーのノート、グループのユーザーのノート指定はパフォーマンス上の理由で無効になっている

	@bindThis
	public async checkHitAntenna(antenna: MiAntenna, note: (MiNote | Packed<'Note'>), noteUser: { id: MiUser['id']; username: string; host: string | null; }): Promise<boolean> {
		if (note.visibility === 'specified') return false;
		if (note.visibility === 'followers') return false;

		if (antenna.localOnly && noteUser.host != null) return false;

		if (!antenna.withReplies && note.replyId != null) return false;

		if (antenna.src === 'home') {
			// TODO
		} else if (antenna.src === 'list') {
			const listUsers = (await this.userListMembershipsRepository.findBy({
				userListId: antenna.userListId!,
			})).map(x => x.userId);

			if (!listUsers.includes(note.userId)) return false;
		} else if (antenna.src === 'users') {
			const accts = antenna.users.map(x => {
				const { username, host } = Acct.parse(x);
				return this.utilityService.getFullApAccount(username, host).toLowerCase();
			});
			if (!accts.includes(this.utilityService.getFullApAccount(noteUser.username, noteUser.host).toLowerCase())) return false;
		} else if (antenna.src === 'users_blacklist') {
			const accts = antenna.users.map(x => {
				const { username, host } = Acct.parse(x);
				return this.utilityService.getFullApAccount(username, host).toLowerCase();
			});
			if (accts.includes(this.utilityService.getFullApAccount(noteUser.username, noteUser.host).toLowerCase())) return false;
		}

		const keywords = antenna.keywords
			// Clean up
			.map(xs => xs.filter(x => x !== ''))
			.filter(xs => xs.length > 0);

		if (keywords.length > 0) {
			if (note.text == null && note.cw == null) return false;

			const _text = (note.text ?? '') + '\n' + (note.cw ?? '');

			const matched = keywords.some(and =>
				and.every(keyword =>
					antenna.caseSensitive
						? _text.includes(keyword)
						: _text.toLowerCase().includes(keyword.toLowerCase()),
				));

			if (!matched) return false;
		}

		const excludeKeywords = antenna.excludeKeywords
			// Clean up
			.map(xs => xs.filter(x => x !== ''))
			.filter(xs => xs.length > 0);

		if (excludeKeywords.length > 0) {
			if (note.text == null && note.cw == null) return false;

			const _text = (note.text ?? '') + '\n' + (note.cw ?? '');

			const matched = excludeKeywords.some(and =>
				and.every(keyword =>
					antenna.caseSensitive
						? _text.includes(keyword)
						: _text.toLowerCase().includes(keyword.toLowerCase()),
				));

			if (matched) return false;
		}

		if (antenna.withFile) {
			if (note.fileIds && note.fileIds.length === 0) return false;
		}

		// TODO: eval expression

		return true;
	}

	@bindThis
	public async getAntennas() {
		if (!this.antennasFetched) {
			this.antennas = await this.antennasRepository.findBy({
				isActive: true,
			});
			this.antennasFetched = true;
		}

		return this.antennas;
	}

	@bindThis
	public dispose(): void {
		this.redisForSub.off('message', this.onRedisMessage);
	}

	@bindThis
	public onApplicationShutdown(signal?: string | undefined): void {
		this.dispose();
	}
}<|MERGE_RESOLUTION|>--- conflicted
+++ resolved
@@ -61,30 +61,23 @@
 						lastUsedAt: new Date(body.lastUsedAt),
 					});
 					break;
-<<<<<<< HEAD
-				case 'antennaUpdated':
-					this.antennas[this.antennas.findIndex(a => a.id === body.id)] = {
-						...body,
-						createdAt: new Date(body.createdAt),
-						lastUsedAt: new Date(body.lastUsedAt),
-					};
-=======
 				case 'antennaUpdated': {
 					const idx = this.antennas.findIndex(a => a.id === body.id);
 					if (idx >= 0) {
 						this.antennas[idx] = {
 							...body,
+							createdAt: new Date(body.createdAt),
 							lastUsedAt: new Date(body.lastUsedAt),
 						};
 					} else {
 						// サーバ起動時にactiveじゃなかった場合、リストに持っていないので追加する必要あり
 						this.antennas.push({
 							...body,
+							createdAt: new Date(body.createdAt),
 							lastUsedAt: new Date(body.lastUsedAt),
 						});
 					}
 				}
->>>>>>> 4b13179f
 					break;
 				case 'antennaDeleted':
 					this.antennas = this.antennas.filter(a => a.id !== body.id);
