--- conflicted
+++ resolved
@@ -8,19 +8,11 @@
 import bcrypt from 'bcryptjs';
 import { IsNull, DataSource } from 'typeorm';
 import { genRsaKeyPair } from '@/misc/gen-key-pair.js';
-<<<<<<< HEAD
-import { MiUser } from '@/models/entities/User.js';
-import { MiUserProfile } from '@/models/entities/UserProfile.js';
-import { IdService } from '@/core/IdService.js';
-import { MiUserKeypair } from '@/models/entities/UserKeypair.js';
-import { MiUsedUsername } from '@/models/entities/UsedUsername.js';
-=======
 import { MiUser } from '@/models/User.js';
 import { MiUserProfile } from '@/models/UserProfile.js';
 import { IdService } from '@/core/IdService.js';
 import { MiUserKeypair } from '@/models/UserKeypair.js';
 import { MiUsedUsername } from '@/models/UsedUsername.js';
->>>>>>> f32915b5
 import { DI } from '@/di-symbols.js';
 import generateNativeUserToken from '@/misc/generate-native-user-token.js';
 import { bindThis } from '@/decorators.js';
