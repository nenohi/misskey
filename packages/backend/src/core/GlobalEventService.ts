/*
 * SPDX-FileCopyrightText: syuilo and other misskey contributors
 * SPDX-License-Identifier: AGPL-3.0-only
 */

import { Inject, Injectable } from '@nestjs/common';
import * as Redis from 'ioredis';
<<<<<<< HEAD
import type { MiUser } from '@/models/entities/User.js';
import type { MiNote } from '@/models/entities/Note.js';
import type { MiUserList } from '@/models/entities/UserList.js';
import type { MiAntenna } from '@/models/entities/Antenna.js';
=======
import type { MiUser } from '@/models/User.js';
import type { MiNote } from '@/models/Note.js';
import type { MiUserList } from '@/models/UserList.js';
import type { MiAntenna } from '@/models/Antenna.js';
>>>>>>> f32915b5
import type {
	StreamChannels,
	AdminStreamTypes,
	AntennaStreamTypes,
	BroadcastTypes,
	DriveStreamTypes,
	InternalStreamTypes,
	MainStreamTypes,
	NoteStreamTypes,
	UserListStreamTypes,
	RoleTimelineStreamTypes,
} from '@/server/api/stream/types.js';
import type { Packed } from '@/misc/json-schema.js';
import { DI } from '@/di-symbols.js';
import type { Config } from '@/config.js';
import { bindThis } from '@/decorators.js';
<<<<<<< HEAD
import { MiRole } from '@/models/index.js';
=======
import { MiRole } from '@/models/_.js';
>>>>>>> f32915b5

@Injectable()
export class GlobalEventService {
	constructor(
		@Inject(DI.config)
		private config: Config,

		@Inject(DI.redisForPub)
		private redisForPub: Redis.Redis,
	) {
	}

	@bindThis
	private publish(channel: StreamChannels, type: string | null, value?: any): void {
		const message = type == null ? value : value == null ?
			{ type: type, body: null } :
			{ type: type, body: value };

		this.redisForPub.publish(this.config.host, JSON.stringify({
			channel: channel,
			message: message,
		}));
	}

	@bindThis
	public publishInternalEvent<K extends keyof InternalStreamTypes>(type: K, value?: InternalStreamTypes[K]): void {
		this.publish('internal', type, typeof value === 'undefined' ? null : value);
	}

	@bindThis
	public publishBroadcastStream<K extends keyof BroadcastTypes>(type: K, value?: BroadcastTypes[K]): void {
		this.publish('broadcast', type, typeof value === 'undefined' ? null : value);
	}

	@bindThis
	public publishMainStream<K extends keyof MainStreamTypes>(userId: MiUser['id'], type: K, value?: MainStreamTypes[K]): void {
		this.publish(`mainStream:${userId}`, type, typeof value === 'undefined' ? null : value);
	}

	@bindThis
	public publishDriveStream<K extends keyof DriveStreamTypes>(userId: MiUser['id'], type: K, value?: DriveStreamTypes[K]): void {
		this.publish(`driveStream:${userId}`, type, typeof value === 'undefined' ? null : value);
	}

	@bindThis
	public publishNoteStream<K extends keyof NoteStreamTypes>(noteId: MiNote['id'], type: K, value?: NoteStreamTypes[K]): void {
		this.publish(`noteStream:${noteId}`, type, {
			id: noteId,
			body: value,
		});
	}

	@bindThis
	public publishUserListStream<K extends keyof UserListStreamTypes>(listId: MiUserList['id'], type: K, value?: UserListStreamTypes[K]): void {
		this.publish(`userListStream:${listId}`, type, typeof value === 'undefined' ? null : value);
	}

	@bindThis
	public publishAntennaStream<K extends keyof AntennaStreamTypes>(antennaId: MiAntenna['id'], type: K, value?: AntennaStreamTypes[K]): void {
		this.publish(`antennaStream:${antennaId}`, type, typeof value === 'undefined' ? null : value);
	}

	@bindThis
	public publishRoleTimelineStream<K extends keyof RoleTimelineStreamTypes>(roleId: MiRole['id'], type: K, value?: RoleTimelineStreamTypes[K]): void {
		this.publish(`roleTimelineStream:${roleId}`, type, typeof value === 'undefined' ? null : value);
	}

	@bindThis
	public publishNotesStream(note: Packed<'Note'>): void {
		this.publish('notesStream', null, note);
	}

	@bindThis
	public publishAdminStream<K extends keyof AdminStreamTypes>(userId: MiUser['id'], type: K, value?: AdminStreamTypes[K]): void {
		this.publish(`adminStream:${userId}`, type, typeof value === 'undefined' ? null : value);
	}
}<|MERGE_RESOLUTION|>--- conflicted
+++ resolved
@@ -5,17 +5,10 @@
 
 import { Inject, Injectable } from '@nestjs/common';
 import * as Redis from 'ioredis';
-<<<<<<< HEAD
-import type { MiUser } from '@/models/entities/User.js';
-import type { MiNote } from '@/models/entities/Note.js';
-import type { MiUserList } from '@/models/entities/UserList.js';
-import type { MiAntenna } from '@/models/entities/Antenna.js';
-=======
 import type { MiUser } from '@/models/User.js';
 import type { MiNote } from '@/models/Note.js';
 import type { MiUserList } from '@/models/UserList.js';
 import type { MiAntenna } from '@/models/Antenna.js';
->>>>>>> f32915b5
 import type {
 	StreamChannels,
 	AdminStreamTypes,
@@ -32,11 +25,7 @@
 import { DI } from '@/di-symbols.js';
 import type { Config } from '@/config.js';
 import { bindThis } from '@/decorators.js';
-<<<<<<< HEAD
-import { MiRole } from '@/models/index.js';
-=======
 import { MiRole } from '@/models/_.js';
->>>>>>> f32915b5
 
 @Injectable()
 export class GlobalEventService {
