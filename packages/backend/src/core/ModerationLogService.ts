/*
 * SPDX-FileCopyrightText: syuilo and other misskey contributors
 * SPDX-License-Identifier: AGPL-3.0-only
 */

import { Inject, Injectable } from '@nestjs/common';
import { DI } from '@/di-symbols.js';
<<<<<<< HEAD
import type { ModerationLogsRepository } from '@/models/index.js';
import type { MiUser } from '@/models/entities/User.js';
=======
import type { ModerationLogsRepository } from '@/models/_.js';
import type { MiUser } from '@/models/User.js';
>>>>>>> f32915b5
import { IdService } from '@/core/IdService.js';
import { bindThis } from '@/decorators.js';
import { ModerationLogPayloads, moderationLogTypes } from '@/types.js';

@Injectable()
export class ModerationLogService {
	constructor(
		@Inject(DI.moderationLogsRepository)
		private moderationLogsRepository: ModerationLogsRepository,

		private idService: IdService,
	) {
	}

	@bindThis
<<<<<<< HEAD
	public async insertModerationLog(moderator: { id: MiUser['id'] }, type: string, info?: Record<string, any>) {
=======
	public async log<T extends typeof moderationLogTypes[number]>(moderator: { id: MiUser['id'] }, type: T, info?: ModerationLogPayloads[T]) {
>>>>>>> f32915b5
		await this.moderationLogsRepository.insert({
			id: this.idService.genId(),
			createdAt: new Date(),
			userId: moderator.id,
			type: type,
			info: (info as any) ?? {},
		});
	}
}<|MERGE_RESOLUTION|>--- conflicted
+++ resolved
@@ -5,13 +5,8 @@
 
 import { Inject, Injectable } from '@nestjs/common';
 import { DI } from '@/di-symbols.js';
-<<<<<<< HEAD
-import type { ModerationLogsRepository } from '@/models/index.js';
-import type { MiUser } from '@/models/entities/User.js';
-=======
 import type { ModerationLogsRepository } from '@/models/_.js';
 import type { MiUser } from '@/models/User.js';
->>>>>>> f32915b5
 import { IdService } from '@/core/IdService.js';
 import { bindThis } from '@/decorators.js';
 import { ModerationLogPayloads, moderationLogTypes } from '@/types.js';
@@ -27,11 +22,7 @@
 	}
 
 	@bindThis
-<<<<<<< HEAD
-	public async insertModerationLog(moderator: { id: MiUser['id'] }, type: string, info?: Record<string, any>) {
-=======
 	public async log<T extends typeof moderationLogTypes[number]>(moderator: { id: MiUser['id'] }, type: T, info?: ModerationLogPayloads[T]) {
->>>>>>> f32915b5
 		await this.moderationLogsRepository.insert({
 			id: this.idService.genId(),
 			createdAt: new Date(),
