--- conflicted
+++ resolved
@@ -7,15 +7,9 @@
 import { Inject, Injectable, OnApplicationShutdown } from '@nestjs/common';
 import { In } from 'typeorm';
 import { DI } from '@/di-symbols.js';
-<<<<<<< HEAD
-import type { MiUser } from '@/models/entities/User.js';
-import type { Packed } from '@/misc/json-schema.js';
-import type { MiNote } from '@/models/entities/Note.js';
-=======
 import type { MiUser } from '@/models/User.js';
 import type { Packed } from '@/misc/json-schema.js';
 import type { MiNote } from '@/models/Note.js';
->>>>>>> f32915b5
 import { IdService } from '@/core/IdService.js';
 import { GlobalEventService } from '@/core/GlobalEventService.js';
 import type { NoteUnreadsRepository, MutingsRepository, NoteThreadMutingsRepository } from '@/models/_.js';
