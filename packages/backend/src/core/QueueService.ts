--- conflicted
+++ resolved
@@ -101,24 +101,14 @@
 
 		const opts = {
 			attempts: this.config.deliverJobMaxAttempts ?? 12,
-<<<<<<< HEAD
-			timeout: 1 * 60 * 1000,	// 1min
-			backoff: {
-				type: 'apBackoff',
-=======
 			backoff: {
 				type: 'custom',
->>>>>>> 4e24aff4
-			},
-			removeOnComplete: true,
-			removeOnFail: true,
-		};
-
-<<<<<<< HEAD
-		await this.deliverQueue.addBulk(Array.from(inboxes.entries()).map(d => ({
-=======
+			},
+			removeOnComplete: true,
+			removeOnFail: true,
+		};
+
 		await this.deliverQueue.addBulk(Array.from(inboxes.entries(), d => ({
->>>>>>> 4e24aff4
 			name: d[0],
 			data: {
 				user,
