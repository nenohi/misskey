--- conflicted
+++ resolved
@@ -8,13 +8,8 @@
 import chalk from 'chalk';
 import { IsNull } from 'typeorm';
 import { DI } from '@/di-symbols.js';
-<<<<<<< HEAD
-import type { UsersRepository } from '@/models/index.js';
-import type { MiLocalUser, MiRemoteUser } from '@/models/entities/User.js';
-=======
 import type { UsersRepository } from '@/models/_.js';
 import type { MiLocalUser, MiRemoteUser } from '@/models/User.js';
->>>>>>> f32915b5
 import type { Config } from '@/config.js';
 import type Logger from '@/logger.js';
 import { UtilityService } from '@/core/UtilityService.js';
