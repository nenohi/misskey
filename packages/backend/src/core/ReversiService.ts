--- conflicted
+++ resolved
@@ -537,11 +537,7 @@
 		if (game == null) throw new Error('game not found');
 
 		if (crc32.toString() !== game.crc32) {
-<<<<<<< HEAD
-			return await this.reversiGameEntityService.packDetail(game, null);
-=======
 			return game;
->>>>>>> 298bc34e
 		} else {
 			return null;
 		}
