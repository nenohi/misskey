/*
 * SPDX-FileCopyrightText: syuilo and other misskey contributors
 * SPDX-License-Identifier: AGPL-3.0-only
 */

import { Inject, Injectable } from '@nestjs/common';
import * as Redis from 'ioredis';
import { In } from 'typeorm';
<<<<<<< HEAD
import type { MiRole, MiRoleAssignment, RoleAssignmentsRepository, RolesRepository, UsersRepository } from '@/models/index.js';
import { MemoryKVCache, MemorySingleCache } from '@/misc/cache.js';
import type { MiUser } from '@/models/entities/User.js';
=======
import type { MiRole, MiRoleAssignment, RoleAssignmentsRepository, RolesRepository, UsersRepository } from '@/models/_.js';
import { MemoryKVCache, MemorySingleCache } from '@/misc/cache.js';
import type { MiUser } from '@/models/User.js';
>>>>>>> f32915b5
import { DI } from '@/di-symbols.js';
import { bindThis } from '@/decorators.js';
import { MetaService } from '@/core/MetaService.js';
import { CacheService } from '@/core/CacheService.js';
import type { RoleCondFormulaValue } from '@/models/Role.js';
import { UserEntityService } from '@/core/entities/UserEntityService.js';
import { StreamMessages } from '@/server/api/stream/types.js';
import { IdService } from '@/core/IdService.js';
import { GlobalEventService } from '@/core/GlobalEventService.js';
import { ModerationLogService } from '@/core/ModerationLogService.js';
import type { Packed } from '@/misc/json-schema.js';
import type { OnApplicationShutdown } from '@nestjs/common';

export type RolePolicies = {
	gtlAvailable: boolean;
	ltlAvailable: boolean;
	canPublicNote: boolean;
	canCreateContent: boolean;
	canUpdateContent: boolean;
	canDeleteContent: boolean;
	canInvite: boolean;
	inviteLimit: number;
	inviteLimitCycle: number;
	inviteExpirationTime: number;
	canManageCustomEmojis: boolean;
	canSearchNotes: boolean;
	canHideAds: boolean;
	driveCapacityMb: number;
	alwaysMarkNsfw: boolean;
	pinLimit: number;
	antennaLimit: number;
	wordMuteLimit: number;
	webhookLimit: number;
	clipLimit: number;
	noteEachClipsLimit: number;
	userListLimit: number;
	userEachUserListsLimit: number;
	rateLimitFactor: number;
};

export const DEFAULT_POLICIES: RolePolicies = {
	gtlAvailable: true,
	ltlAvailable: true,
	canPublicNote: true,
	canCreateContent: true,
	canUpdateContent: true,
	canDeleteContent: true,
	canInvite: false,
	inviteLimit: 0,
	inviteLimitCycle: 60 * 24 * 7,
	inviteExpirationTime: 0,
	canManageCustomEmojis: false,
	canSearchNotes: false,
	canHideAds: false,
	driveCapacityMb: 100,
	alwaysMarkNsfw: false,
	pinLimit: 5,
	antennaLimit: 5,
	wordMuteLimit: 200,
	webhookLimit: 3,
	clipLimit: 10,
	noteEachClipsLimit: 200,
	userListLimit: 10,
	userEachUserListsLimit: 50,
	rateLimitFactor: 1,
};

@Injectable()
export class RoleService implements OnApplicationShutdown {
	private rolesCache: MemorySingleCache<MiRole[]>;
	private roleAssignmentByUserIdCache: MemoryKVCache<MiRoleAssignment[]>;

	public static AlreadyAssignedError = class extends Error {};
	public static NotAssignedError = class extends Error {};

	constructor(
		@Inject(DI.redis)
		private redisClient: Redis.Redis,

		@Inject(DI.redisForSub)
		private redisForSub: Redis.Redis,

		@Inject(DI.usersRepository)
		private usersRepository: UsersRepository,

		@Inject(DI.rolesRepository)
		private rolesRepository: RolesRepository,

		@Inject(DI.roleAssignmentsRepository)
		private roleAssignmentsRepository: RoleAssignmentsRepository,

		private metaService: MetaService,
		private cacheService: CacheService,
		private userEntityService: UserEntityService,
		private globalEventService: GlobalEventService,
		private idService: IdService,
		private moderationLogService: ModerationLogService,
	) {
		//this.onMessage = this.onMessage.bind(this);

		this.rolesCache = new MemorySingleCache<MiRole[]>(1000 * 60 * 60 * 1);
		this.roleAssignmentByUserIdCache = new MemoryKVCache<MiRoleAssignment[]>(1000 * 60 * 60 * 1);

		this.redisForSub.on('message', this.onMessage);
	}

	@bindThis
	private async onMessage(_: string, data: string): Promise<void> {
		const obj = JSON.parse(data);

		if (obj.channel === 'internal') {
			const { type, body } = obj.message as StreamMessages['internal']['payload'];
			switch (type) {
				case 'roleCreated': {
					const cached = this.rolesCache.get();
					if (cached) {
						cached.push({
							...body,
							createdAt: new Date(body.createdAt),
							updatedAt: new Date(body.updatedAt),
							lastUsedAt: new Date(body.lastUsedAt),
						});
					}
					break;
				}
				case 'roleUpdated': {
					const cached = this.rolesCache.get();
					if (cached) {
						const i = cached.findIndex(x => x.id === body.id);
						if (i > -1) {
							cached[i] = {
								...body,
								createdAt: new Date(body.createdAt),
								updatedAt: new Date(body.updatedAt),
								lastUsedAt: new Date(body.lastUsedAt),
							};
						}
					}
					break;
				}
				case 'roleDeleted': {
					const cached = this.rolesCache.get();
					if (cached) {
						this.rolesCache.set(cached.filter(x => x.id !== body.id));
					}
					break;
				}
				case 'userRoleAssigned': {
					const cached = this.roleAssignmentByUserIdCache.get(body.userId);
					if (cached) {
						cached.push({
							...body,
							createdAt: new Date(body.createdAt),
							expiresAt: body.expiresAt ? new Date(body.expiresAt) : null,
						});
					}
					break;
				}
				case 'userRoleUnassigned': {
					const cached = this.roleAssignmentByUserIdCache.get(body.userId);
					if (cached) {
						this.roleAssignmentByUserIdCache.set(body.userId, cached.filter(x => x.id !== body.id));
					}
					break;
				}
				default:
					break;
			}
		}
	}

	@bindThis
	private evalCond(user: MiUser, value: RoleCondFormulaValue): boolean {
		try {
			switch (value.type) {
				case 'and': {
					return value.values.every(v => this.evalCond(user, v));
				}
				case 'or': {
					return value.values.some(v => this.evalCond(user, v));
				}
				case 'not': {
					return !this.evalCond(user, value.value);
				}
				case 'isLocal': {
					return this.userEntityService.isLocalUser(user);
				}
				case 'isRemote': {
					return this.userEntityService.isRemoteUser(user);
				}
				case 'createdLessThan': {
					return user.createdAt.getTime() > (Date.now() - (value.sec * 1000));
				}
				case 'createdMoreThan': {
					return user.createdAt.getTime() < (Date.now() - (value.sec * 1000));
				}
				case 'followersLessThanOrEq': {
					return user.followersCount <= value.value;
				}
				case 'followersMoreThanOrEq': {
					return user.followersCount >= value.value;
				}
				case 'followingLessThanOrEq': {
					return user.followingCount <= value.value;
				}
				case 'followingMoreThanOrEq': {
					return user.followingCount >= value.value;
				}
				case 'notesLessThanOrEq': {
					return user.notesCount <= value.value;
				}
				case 'notesMoreThanOrEq': {
					return user.notesCount >= value.value;
				}
				default:
					return false;
			}
		} catch (err) {
			// TODO: log error
			return false;
		}
	}

	@bindThis
	public async getUserAssigns(userId: MiUser['id']) {
		const now = Date.now();
		let assigns = await this.roleAssignmentByUserIdCache.fetch(userId, () => this.roleAssignmentsRepository.findBy({ userId }));
		// 期限切れのロールを除外
		assigns = assigns.filter(a => a.expiresAt == null || (a.expiresAt.getTime() > now));
		return assigns;
	}

	@bindThis
	public async getUserRoles(userId: MiUser['id']) {
		const roles = await this.rolesCache.fetch(() => this.rolesRepository.findBy({}));
		const assigns = await this.getUserAssigns(userId);
		const assignedRoles = roles.filter(r => assigns.map(x => x.roleId).includes(r.id));
		const user = roles.some(r => r.target === 'conditional') ? await this.cacheService.findUserById(userId) : null;
		const matchedCondRoles = roles.filter(r => r.target === 'conditional' && this.evalCond(user!, r.condFormula));
		return [...assignedRoles, ...matchedCondRoles];
	}

	/**
	 * 指定ユーザーのバッジロール一覧取得
	 */
	@bindThis
	public async getUserBadgeRoles(userId: MiUser['id']) {
		const now = Date.now();
		let assigns = await this.roleAssignmentByUserIdCache.fetch(userId, () => this.roleAssignmentsRepository.findBy({ userId }));
		// 期限切れのロールを除外
		assigns = assigns.filter(a => a.expiresAt == null || (a.expiresAt.getTime() > now));
		const assignedRoleIds = assigns.map(x => x.roleId);
		const roles = await this.rolesCache.fetch(() => this.rolesRepository.findBy({}));
		const assignedBadgeRoles = roles.filter(r => r.asBadge && assignedRoleIds.includes(r.id));
		const badgeCondRoles = roles.filter(r => r.asBadge && (r.target === 'conditional'));
		if (badgeCondRoles.length > 0) {
			const user = roles.some(r => r.target === 'conditional') ? await this.cacheService.findUserById(userId) : null;
			const matchedBadgeCondRoles = badgeCondRoles.filter(r => this.evalCond(user!, r.condFormula));
			return [...assignedBadgeRoles, ...matchedBadgeCondRoles];
		} else {
			return assignedBadgeRoles;
		}
	}

	@bindThis
	public async getUserPolicies(userId: MiUser['id'] | null): Promise<RolePolicies> {
		const meta = await this.metaService.fetch();
		const basePolicies = { ...DEFAULT_POLICIES, ...meta.policies };

		if (userId == null) return basePolicies;

		const roles = await this.getUserRoles(userId);

		function calc<T extends keyof RolePolicies>(name: T, aggregate: (values: RolePolicies[T][]) => RolePolicies[T]) {
			if (roles.length === 0) return basePolicies[name];

			const policies = roles.map(role => role.policies[name] ?? { priority: 0, useDefault: true });

			const p2 = policies.filter(policy => policy.priority === 2);
			if (p2.length > 0) return aggregate(p2.map(policy => policy.useDefault ? basePolicies[name] : policy.value));

			const p1 = policies.filter(policy => policy.priority === 1);
			if (p1.length > 0) return aggregate(p1.map(policy => policy.useDefault ? basePolicies[name] : policy.value));

			return aggregate(policies.map(policy => policy.useDefault ? basePolicies[name] : policy.value));
		}

		return {
			gtlAvailable: calc('gtlAvailable', vs => vs.some(v => v === true)),
			ltlAvailable: calc('ltlAvailable', vs => vs.some(v => v === true)),
			canPublicNote: calc('canPublicNote', vs => vs.some(v => v === true)),
			canCreateContent: calc('canCreateContent', vs => vs.some(v => v === true)),
			canUpdateContent: calc('canUpdateContent', vs => vs.some(v => v === true)),
			canDeleteContent: calc('canDeleteContent', vs => vs.some(v => v === true)),
			canInvite: calc('canInvite', vs => vs.some(v => v === true)),
			inviteLimit: calc('inviteLimit', vs => Math.max(...vs)),
			inviteLimitCycle: calc('inviteLimitCycle', vs => Math.max(...vs)),
			inviteExpirationTime: calc('inviteExpirationTime', vs => Math.max(...vs)),
			canManageCustomEmojis: calc('canManageCustomEmojis', vs => vs.some(v => v === true)),
			canSearchNotes: calc('canSearchNotes', vs => vs.some(v => v === true)),
			canHideAds: calc('canHideAds', vs => vs.some(v => v === true)),
			driveCapacityMb: calc('driveCapacityMb', vs => Math.max(...vs)),
			alwaysMarkNsfw: calc('alwaysMarkNsfw', vs => vs.some(v => v === true)),
			pinLimit: calc('pinLimit', vs => Math.max(...vs)),
			antennaLimit: calc('antennaLimit', vs => Math.max(...vs)),
			wordMuteLimit: calc('wordMuteLimit', vs => Math.max(...vs)),
			webhookLimit: calc('webhookLimit', vs => Math.max(...vs)),
			clipLimit: calc('clipLimit', vs => Math.max(...vs)),
			noteEachClipsLimit: calc('noteEachClipsLimit', vs => Math.max(...vs)),
			userListLimit: calc('userListLimit', vs => Math.max(...vs)),
			userEachUserListsLimit: calc('userEachUserListsLimit', vs => Math.max(...vs)),
			rateLimitFactor: calc('rateLimitFactor', vs => Math.max(...vs)),
		};
	}

	@bindThis
	public async isModerator(user: { id: MiUser['id']; isRoot: MiUser['isRoot'] } | null): Promise<boolean> {
		if (user == null) return false;
		return user.isRoot || (await this.getUserRoles(user.id)).some(r => r.isModerator || r.isAdministrator);
	}

	@bindThis
	public async isAdministrator(user: { id: MiUser['id']; isRoot: MiUser['isRoot'] } | null): Promise<boolean> {
		if (user == null) return false;
		return user.isRoot || (await this.getUserRoles(user.id)).some(r => r.isAdministrator);
	}

	@bindThis
	public async isExplorable(role: { id: MiRole['id']} | null): Promise<boolean> {
		if (role == null) return false;
		const check = await this.rolesRepository.findOneBy({ id: role.id });
		if (check == null) return false;
		return check.isExplorable;
	}

	@bindThis
	public async getModeratorIds(includeAdmins = true): Promise<MiUser['id'][]> {
		const roles = await this.rolesCache.fetch(() => this.rolesRepository.findBy({}));
		const moderatorRoles = includeAdmins ? roles.filter(r => r.isModerator || r.isAdministrator) : roles.filter(r => r.isModerator);
		const assigns = moderatorRoles.length > 0 ? await this.roleAssignmentsRepository.findBy({
			roleId: In(moderatorRoles.map(r => r.id)),
		}) : [];
		// TODO: isRootなアカウントも含める
		return assigns.map(a => a.userId);
	}

	@bindThis
	public async getModerators(includeAdmins = true): Promise<MiUser[]> {
		const ids = await this.getModeratorIds(includeAdmins);
		const users = ids.length > 0 ? await this.usersRepository.findBy({
			id: In(ids),
		}) : [];
		return users;
	}

	@bindThis
	public async getAdministratorIds(): Promise<MiUser['id'][]> {
		const roles = await this.rolesCache.fetch(() => this.rolesRepository.findBy({}));
		const administratorRoles = roles.filter(r => r.isAdministrator);
		const assigns = administratorRoles.length > 0 ? await this.roleAssignmentsRepository.findBy({
			roleId: In(administratorRoles.map(r => r.id)),
		}) : [];
		// TODO: isRootなアカウントも含める
		return assigns.map(a => a.userId);
	}

	@bindThis
	public async getAdministrators(): Promise<MiUser[]> {
		const ids = await this.getAdministratorIds();
		const users = ids.length > 0 ? await this.usersRepository.findBy({
			id: In(ids),
		}) : [];
		return users;
	}

	@bindThis
<<<<<<< HEAD
	public async assign(userId: MiUser['id'], roleId: MiRole['id'], expiresAt: Date | null = null): Promise<void> {
=======
	public async assign(userId: MiUser['id'], roleId: MiRole['id'], expiresAt: Date | null = null, moderator?: MiUser): Promise<void> {
>>>>>>> f32915b5
		const now = new Date();

		const role = await this.rolesRepository.findOneByOrFail({ id: roleId });

		const existing = await this.roleAssignmentsRepository.findOneBy({
			roleId: roleId,
			userId: userId,
		});

		if (existing) {
			if (existing.expiresAt && (existing.expiresAt.getTime() < now.getTime())) {
				await this.roleAssignmentsRepository.delete({
					roleId: roleId,
					userId: userId,
				});
			} else {
				throw new RoleService.AlreadyAssignedError();
			}
		}

		const created = await this.roleAssignmentsRepository.insert({
			id: this.idService.genId(),
			createdAt: now,
			expiresAt: expiresAt,
			roleId: roleId,
			userId: userId,
		}).then(x => this.roleAssignmentsRepository.findOneByOrFail(x.identifiers[0]));

		this.rolesRepository.update(roleId, {
			lastUsedAt: new Date(),
		});

		this.globalEventService.publishInternalEvent('userRoleAssigned', created);

		if (moderator) {
			this.moderationLogService.log(moderator, 'assignRole', {
				roleId: roleId,
				roleName: role.name,
				userId: userId,
				expiresAt: expiresAt ? expiresAt.toISOString() : null,
			});
		}
	}

	@bindThis
<<<<<<< HEAD
	public async unassign(userId: MiUser['id'], roleId: MiRole['id']): Promise<void> {
=======
	public async unassign(userId: MiUser['id'], roleId: MiRole['id'], moderator?: MiUser): Promise<void> {
>>>>>>> f32915b5
		const now = new Date();

		const existing = await this.roleAssignmentsRepository.findOneBy({ roleId, userId });
		if (existing == null) {
			throw new RoleService.NotAssignedError();
		} else if (existing.expiresAt && (existing.expiresAt.getTime() < now.getTime())) {
			await this.roleAssignmentsRepository.delete({
				roleId: roleId,
				userId: userId,
			});
			throw new RoleService.NotAssignedError();
		}

		await this.roleAssignmentsRepository.delete(existing.id);

		this.rolesRepository.update(roleId, {
			lastUsedAt: now,
		});

		this.globalEventService.publishInternalEvent('userRoleUnassigned', existing);

		if (moderator) {
			const role = await this.rolesRepository.findOneByOrFail({ id: roleId });
			this.moderationLogService.log(moderator, 'unassignRole', {
				roleId: roleId,
				roleName: role.name,
				userId: userId,
			});
		}
	}

	@bindThis
	public async addNoteToRoleTimeline(note: Packed<'Note'>): Promise<void> {
		const roles = await this.getUserRoles(note.userId);

		const redisPipeline = this.redisClient.pipeline();

		for (const role of roles) {
			redisPipeline.xadd(
				`roleTimeline:${role.id}`,
				'MAXLEN', '~', '1000',
				'*',
				'note', note.id);

			this.globalEventService.publishRoleTimelineStream(role.id, 'note', note);
		}

		redisPipeline.exec();
	}

	@bindThis
	public async update(role: MiRole, params: Partial<MiRole>, moderator?: MiUser): Promise<void> {
		const date = new Date();
		await this.rolesRepository.update(role.id, {
			updatedAt: date,
			...params,
		});

		const updated = await this.rolesRepository.findOneByOrFail({ id: role.id });
		this.globalEventService.publishInternalEvent('roleUpdated', updated);

		if (moderator) {
			this.moderationLogService.log(moderator, 'updateRole', {
				roleId: role.id,
				before: role,
				after: updated,
			});
		}
	}

	@bindThis
	public async delete(role: MiRole, moderator?: MiUser): Promise<void> {
		await this.rolesRepository.delete({ id: role.id });
		this.globalEventService.publishInternalEvent('roleDeleted', role);

		if (moderator) {
			this.moderationLogService.log(moderator, 'deleteRole', {
				roleId: role.id,
				role: role,
			});
		}
	}

	@bindThis
	public dispose(): void {
		this.redisForSub.off('message', this.onMessage);
		this.roleAssignmentByUserIdCache.dispose();
	}

	@bindThis
	public onApplicationShutdown(signal?: string | undefined): void {
		this.dispose();
	}
}<|MERGE_RESOLUTION|>--- conflicted
+++ resolved
@@ -6,15 +6,9 @@
 import { Inject, Injectable } from '@nestjs/common';
 import * as Redis from 'ioredis';
 import { In } from 'typeorm';
-<<<<<<< HEAD
-import type { MiRole, MiRoleAssignment, RoleAssignmentsRepository, RolesRepository, UsersRepository } from '@/models/index.js';
-import { MemoryKVCache, MemorySingleCache } from '@/misc/cache.js';
-import type { MiUser } from '@/models/entities/User.js';
-=======
 import type { MiRole, MiRoleAssignment, RoleAssignmentsRepository, RolesRepository, UsersRepository } from '@/models/_.js';
 import { MemoryKVCache, MemorySingleCache } from '@/misc/cache.js';
 import type { MiUser } from '@/models/User.js';
->>>>>>> f32915b5
 import { DI } from '@/di-symbols.js';
 import { bindThis } from '@/decorators.js';
 import { MetaService } from '@/core/MetaService.js';
@@ -391,11 +385,7 @@
 	}
 
 	@bindThis
-<<<<<<< HEAD
-	public async assign(userId: MiUser['id'], roleId: MiRole['id'], expiresAt: Date | null = null): Promise<void> {
-=======
 	public async assign(userId: MiUser['id'], roleId: MiRole['id'], expiresAt: Date | null = null, moderator?: MiUser): Promise<void> {
->>>>>>> f32915b5
 		const now = new Date();
 
 		const role = await this.rolesRepository.findOneByOrFail({ id: roleId });
@@ -441,11 +431,7 @@
 	}
 
 	@bindThis
-<<<<<<< HEAD
-	public async unassign(userId: MiUser['id'], roleId: MiRole['id']): Promise<void> {
-=======
 	public async unassign(userId: MiUser['id'], roleId: MiRole['id'], moderator?: MiUser): Promise<void> {
->>>>>>> f32915b5
 		const now = new Date();
 
 		const existing = await this.roleAssignmentsRepository.findOneBy({ roleId, userId });
