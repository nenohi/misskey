--- conflicted
+++ resolved
@@ -27,13 +27,9 @@
 	gtlAvailable: boolean;
 	ltlAvailable: boolean;
 	canPublicNote: boolean;
-<<<<<<< HEAD
-	canEditNote: boolean;
 	canCreateContent: boolean;
 	canUpdateContent: boolean;
 	canDeleteContent: boolean;
-=======
->>>>>>> f964ef16
 	canInvite: boolean;
 	inviteLimit: number;
 	inviteLimitCycle: number;
@@ -59,13 +55,9 @@
 	gtlAvailable: true,
 	ltlAvailable: true,
 	canPublicNote: true,
-<<<<<<< HEAD
-	canEditNote: true,
 	canCreateContent: true,
 	canUpdateContent: true,
 	canDeleteContent: true,
-=======
->>>>>>> f964ef16
 	canInvite: false,
 	inviteLimit: 0,
 	inviteLimitCycle: 60 * 24 * 7,
@@ -312,13 +304,9 @@
 			gtlAvailable: calc('gtlAvailable', vs => vs.some(v => v === true)),
 			ltlAvailable: calc('ltlAvailable', vs => vs.some(v => v === true)),
 			canPublicNote: calc('canPublicNote', vs => vs.some(v => v === true)),
-<<<<<<< HEAD
-			canEditNote: calc('canEditNote', vs => vs.some(v => v === true)),
 			canCreateContent: calc('canCreateContent', vs => vs.some(v => v === true)),
 			canUpdateContent: calc('canUpdateContent', vs => vs.some(v => v === true)),
 			canDeleteContent: calc('canDeleteContent', vs => vs.some(v => v === true)),
-=======
->>>>>>> f964ef16
 			canInvite: calc('canInvite', vs => vs.some(v => v === true)),
 			inviteLimit: calc('inviteLimit', vs => Math.max(...vs)),
 			inviteLimitCycle: calc('inviteLimitCycle', vs => Math.max(...vs)),
