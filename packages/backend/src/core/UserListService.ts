--- conflicted
+++ resolved
@@ -4,17 +4,10 @@
  */
 
 import { Inject, Injectable } from '@nestjs/common';
-<<<<<<< HEAD
-import type { UserListJoiningsRepository, UsersRepository } from '@/models/index.js';
-import type { MiUser } from '@/models/entities/User.js';
-import type { MiUserList } from '@/models/entities/UserList.js';
-import type { MiUserListJoining } from '@/models/entities/UserListJoining.js';
-=======
 import type { UserListJoiningsRepository } from '@/models/_.js';
 import type { MiUser } from '@/models/User.js';
 import type { MiUserList } from '@/models/UserList.js';
 import type { MiUserListJoining } from '@/models/UserListJoining.js';
->>>>>>> f32915b5
 import { IdService } from '@/core/IdService.js';
 import { GlobalEventService } from '@/core/GlobalEventService.js';
 import { DI } from '@/di-symbols.js';
