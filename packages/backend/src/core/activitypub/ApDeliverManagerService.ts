import { Inject, Injectable } from '@nestjs/common';
import { IsNull, Not } from 'typeorm';
import { DI } from '@/di-symbols.js';
import type { FollowingsRepository, UsersRepository } from '@/models/index.js';
import type { Config } from '@/config.js';
import type { LocalUser, RemoteUser, User } from '@/models/entities/User.js';
import { QueueService } from '@/core/QueueService.js';
import { UserEntityService } from '@/core/entities/UserEntityService.js';
import { bindThis } from '@/decorators.js';
<<<<<<< HEAD
=======
import type { IActivity } from '@/core/activitypub/type.js';
>>>>>>> 4e24aff4
import { ThinUser } from '@/queue/types.js';

interface IRecipe {
	type: string;
}

interface IFollowersRecipe extends IRecipe {
	type: 'Followers';
}

interface IDirectRecipe extends IRecipe {
	type: 'Direct';
	to: RemoteUser;
}

const isFollowers = (recipe: IRecipe): recipe is IFollowersRecipe =>
	recipe.type === 'Followers';

const isDirect = (recipe: IRecipe): recipe is IDirectRecipe =>
	recipe.type === 'Direct';

class DeliverManager {
	private actor: ThinUser;
<<<<<<< HEAD
	private activity: any;
=======
	private activity: IActivity | null;
>>>>>>> 4e24aff4
	private recipes: IRecipe[] = [];

	/**
	 * Constructor
	 * @param userEntityService
	 * @param followingsRepository
	 * @param queueService
	 * @param actor Actor
	 * @param activity Activity to deliver
	 */
	constructor(
		private userEntityService: UserEntityService,
		private followingsRepository: FollowingsRepository,
		private queueService: QueueService,

		actor: { id: User['id']; host: null; },
		activity: IActivity | null,
	) {
		// 型で弾いてはいるが一応ローカルユーザーかチェック
<<<<<<< HEAD
=======
		// eslint-disable-next-line @typescript-eslint/no-unnecessary-condition
>>>>>>> 4e24aff4
		if (actor.host != null) throw new Error('actor.host must be null');

		// パフォーマンス向上のためキューに突っ込むのはidのみに絞る
		this.actor = {
			id: actor.id,
		};
		this.activity = activity;
	}

	/**
	 * Add recipe for followers deliver
	 */
	@bindThis
	public addFollowersRecipe(): void {
		const deliver: IFollowersRecipe = {
			type: 'Followers',
		};

		this.addRecipe(deliver);
	}

	/**
	 * Add recipe for direct deliver
	 * @param to To
	 */
	@bindThis
	public addDirectRecipe(to: RemoteUser): void {
		const recipe: IDirectRecipe = {
			type: 'Direct',
			to,
		};

		this.addRecipe(recipe);
	}

	/**
	 * Add recipe
	 * @param recipe Recipe
	 */
	@bindThis
	public addRecipe(recipe: IRecipe): void {
		this.recipes.push(recipe);
	}

	/**
	 * Execute delivers
	 */
	@bindThis
<<<<<<< HEAD
	public async execute() {
=======
	public async execute(): Promise<void> {
>>>>>>> 4e24aff4
		// The value flags whether it is shared or not.
		// key: inbox URL, value: whether it is sharedInbox
		const inboxes = new Map<string, boolean>();

		// build inbox list
		// Process follower recipes first to avoid duplication when processing direct recipes later.
		if (this.recipes.some(r => isFollowers(r))) {
			// followers deliver
			// TODO: SELECT DISTINCT ON ("followerSharedInbox") "followerSharedInbox" みたいな問い合わせにすればよりパフォーマンス向上できそう
			// ただ、sharedInboxがnullなリモートユーザーも稀におり、その対応ができなさそう？
			const followers = await this.followingsRepository.find({
				where: {
					followeeId: this.actor.id,
					followerHost: Not(IsNull()),
				},
				select: {
					followerSharedInbox: true,
					followerInbox: true,
				},
			});

			for (const following of followers) {
				const inbox = following.followerSharedInbox ?? following.followerInbox;
				if (inbox === null) throw new Error('inbox is null');
				inboxes.set(inbox, following.followerSharedInbox != null);
			}
		}

		for (const recipe of this.recipes.filter(isDirect)) {
			// check that shared inbox has not been added yet
			if (recipe.to.sharedInbox !== null && inboxes.has(recipe.to.sharedInbox)) continue;

			// check that they actually have an inbox
			if (recipe.to.inbox === null) continue;

<<<<<<< HEAD
		// deliver
		this.queueService.deliverMany(this.actor, this.activity, inboxes);
=======
			inboxes.set(recipe.to.inbox, false);
		}

		// deliver
		this.queueService.deliverMany(this.actor, this.activity, inboxes);
	}
}

@Injectable()
export class ApDeliverManagerService {
	constructor(
		@Inject(DI.config)
		private config: Config,

		@Inject(DI.usersRepository)
		private usersRepository: UsersRepository,

		@Inject(DI.followingsRepository)
		private followingsRepository: FollowingsRepository,

		private userEntityService: UserEntityService,
		private queueService: QueueService,
	) {
	}

	/**
	 * Deliver activity to followers
	 * @param actor
	 * @param activity Activity
	 */
	@bindThis
	public async deliverToFollowers(actor: { id: LocalUser['id']; host: null; }, activity: IActivity): Promise<void> {
		const manager = new DeliverManager(
			this.userEntityService,
			this.followingsRepository,
			this.queueService,
			actor,
			activity,
		);
		manager.addFollowersRecipe();
		await manager.execute();
	}

	/**
	 * Deliver activity to user
	 * @param actor
	 * @param activity Activity
	 * @param to Target user
	 */
	@bindThis
	public async deliverToUser(actor: { id: LocalUser['id']; host: null; }, activity: IActivity, to: RemoteUser): Promise<void> {
		const manager = new DeliverManager(
			this.userEntityService,
			this.followingsRepository,
			this.queueService,
			actor,
			activity,
		);
		manager.addDirectRecipe(to);
		await manager.execute();
	}

	@bindThis
	public createDeliverManager(actor: { id: User['id']; host: null; }, activity: IActivity | null): DeliverManager {
		return new DeliverManager(
			this.userEntityService,
			this.followingsRepository,
			this.queueService,

			actor,
			activity,
		);
>>>>>>> 4e24aff4
	}
}<|MERGE_RESOLUTION|>--- conflicted
+++ resolved
@@ -7,10 +7,7 @@
 import { QueueService } from '@/core/QueueService.js';
 import { UserEntityService } from '@/core/entities/UserEntityService.js';
 import { bindThis } from '@/decorators.js';
-<<<<<<< HEAD
-=======
 import type { IActivity } from '@/core/activitypub/type.js';
->>>>>>> 4e24aff4
 import { ThinUser } from '@/queue/types.js';
 
 interface IRecipe {
@@ -34,11 +31,7 @@
 
 class DeliverManager {
 	private actor: ThinUser;
-<<<<<<< HEAD
-	private activity: any;
-=======
 	private activity: IActivity | null;
->>>>>>> 4e24aff4
 	private recipes: IRecipe[] = [];
 
 	/**
@@ -58,10 +51,7 @@
 		activity: IActivity | null,
 	) {
 		// 型で弾いてはいるが一応ローカルユーザーかチェック
-<<<<<<< HEAD
-=======
 		// eslint-disable-next-line @typescript-eslint/no-unnecessary-condition
->>>>>>> 4e24aff4
 		if (actor.host != null) throw new Error('actor.host must be null');
 
 		// パフォーマンス向上のためキューに突っ込むのはidのみに絞る
@@ -110,11 +100,7 @@
 	 * Execute delivers
 	 */
 	@bindThis
-<<<<<<< HEAD
-	public async execute() {
-=======
 	public async execute(): Promise<void> {
->>>>>>> 4e24aff4
 		// The value flags whether it is shared or not.
 		// key: inbox URL, value: whether it is sharedInbox
 		const inboxes = new Map<string, boolean>();
@@ -150,10 +136,6 @@
 			// check that they actually have an inbox
 			if (recipe.to.inbox === null) continue;
 
-<<<<<<< HEAD
-		// deliver
-		this.queueService.deliverMany(this.actor, this.activity, inboxes);
-=======
 			inboxes.set(recipe.to.inbox, false);
 		}
 
@@ -226,6 +208,5 @@
 			actor,
 			activity,
 		);
->>>>>>> 4e24aff4
 	}
 }