--- conflicted
+++ resolved
@@ -8,11 +8,7 @@
 import { Inject, Injectable } from '@nestjs/common';
 import { DI } from '@/di-symbols.js';
 import type { Config } from '@/config.js';
-<<<<<<< HEAD
-import type { MiUser } from '@/models/entities/User.js';
-=======
 import type { MiUser } from '@/models/User.js';
->>>>>>> f32915b5
 import { UserKeypairService } from '@/core/UserKeypairService.js';
 import { HttpRequestService } from '@/core/HttpRequestService.js';
 import { LoggerService } from '@/core/LoggerService.js';
