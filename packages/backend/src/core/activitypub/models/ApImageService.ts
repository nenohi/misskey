--- conflicted
+++ resolved
@@ -5,15 +5,9 @@
 
 import { Inject, Injectable } from '@nestjs/common';
 import { DI } from '@/di-symbols.js';
-<<<<<<< HEAD
-import type { DriveFilesRepository } from '@/models/index.js';
-import type { MiRemoteUser } from '@/models/entities/User.js';
-import type { MiDriveFile } from '@/models/entities/DriveFile.js';
-=======
 import type { DriveFilesRepository } from '@/models/_.js';
 import type { MiRemoteUser } from '@/models/User.js';
 import type { MiDriveFile } from '@/models/DriveFile.js';
->>>>>>> f32915b5
 import { MetaService } from '@/core/MetaService.js';
 import { truncate } from '@/misc/truncate.js';
 import { DB_MAX_IMAGE_COMMENT_LENGTH } from '@/const.js';
