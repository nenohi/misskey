--- conflicted
+++ resolved
@@ -3,17 +3,9 @@
  * SPDX-License-Identifier: AGPL-3.0-only
  */
 
-<<<<<<< HEAD
-import { Inject, Injectable } from '@nestjs/common';
-import promiseLimit from 'promise-limit';
-import { DI } from '@/di-symbols.js';
-import type { MiUser } from '@/models/index.js';
-import type { Config } from '@/config.js';
-=======
 import { Injectable } from '@nestjs/common';
 import promiseLimit from 'promise-limit';
 import type { MiUser } from '@/models/_.js';
->>>>>>> f32915b5
 import { toArray, unique } from '@/misc/prelude/array.js';
 import { bindThis } from '@/decorators.js';
 import { isMention } from '../type.js';
