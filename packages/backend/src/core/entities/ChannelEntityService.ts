/*
 * SPDX-FileCopyrightText: syuilo and other misskey contributors
 * SPDX-License-Identifier: AGPL-3.0-only
 */

import { Inject, Injectable } from '@nestjs/common';
import { In } from 'typeorm';
import { DI } from '@/di-symbols.js';
<<<<<<< HEAD
import type {
	ChannelFavoritesRepository,
	ChannelFollowingsRepository,
	ChannelsRepository,
	DriveFilesRepository,
	NotesRepository,
	NoteUnreadsRepository,
} from '@/models/index.js';
import type { Packed } from '@/misc/json-schema.js';
import type { MiUser } from '@/models/entities/User.js';
import type { MiChannel } from '@/models/entities/Channel.js';
=======
import type { ChannelFavoritesRepository, ChannelFollowingsRepository, ChannelsRepository, DriveFilesRepository, NoteUnreadsRepository, NotesRepository } from '@/models/_.js';
import type { Packed } from '@/misc/json-schema.js';
import type { } from '@/models/Blocking.js';
import type { MiUser } from '@/models/User.js';
import type { MiChannel } from '@/models/Channel.js';
>>>>>>> f32915b5
import { bindThis } from '@/decorators.js';
import { DriveFileEntityService } from './DriveFileEntityService.js';
import { NoteEntityService } from './NoteEntityService.js';

@Injectable()
export class ChannelEntityService {
	constructor(
		@Inject(DI.channelsRepository)
		private channelsRepository: ChannelsRepository,

		@Inject(DI.channelFollowingsRepository)
		private channelFollowingsRepository: ChannelFollowingsRepository,

		@Inject(DI.channelFavoritesRepository)
		private channelFavoritesRepository: ChannelFavoritesRepository,

		@Inject(DI.notesRepository)
		private notesRepository: NotesRepository,

		@Inject(DI.noteUnreadsRepository)
		private noteUnreadsRepository: NoteUnreadsRepository,

		@Inject(DI.driveFilesRepository)
		private driveFilesRepository: DriveFilesRepository,

		private noteEntityService: NoteEntityService,
		private driveFileEntityService: DriveFileEntityService,
	) {
	}

	@bindThis
	public async pack(
		src: MiChannel['id'] | MiChannel,
<<<<<<< HEAD
		me: { id: MiUser['id'] } | null | undefined,
=======
		me?: { id: MiUser['id'] } | null | undefined,
>>>>>>> f32915b5
		detailed?: boolean,
	): Promise<Packed<'Channel'>> {
		const channel = typeof src === 'object' ? src : await this.channelsRepository.findOneByOrFail({ id: src });
		const meId = me ? me.id : null;

		const banner = channel.bannerId ? await this.driveFilesRepository.findOneBy({ id: channel.bannerId }) : null;

		const hasUnreadNote = meId ? await this.noteUnreadsRepository.exist({
			where: {
				noteChannelId: channel.id,
				userId: meId,
			},
		}) : undefined;

		const isFollowing = meId ? await this.channelFollowingsRepository.exist({
			where: {
				followerId: meId,
				followeeId: channel.id,
			},
		}) : false;

		const isFavorited = meId ? await this.channelFavoritesRepository.exist({
			where: {
				userId: meId,
				channelId: channel.id,
			},
		}) : false;

		const pinnedNotes = channel.pinnedNoteIds.length > 0 ? await this.notesRepository.find({
			where: {
				id: In(channel.pinnedNoteIds),
			},
		}) : [];

		return {
			id: channel.id,
			createdAt: channel.createdAt.toISOString(),
			lastNotedAt: channel.lastNotedAt ? channel.lastNotedAt.toISOString() : null,
			name: channel.name,
			description: channel.description,
			userId: channel.userId,
			bannerUrl: banner ? this.driveFileEntityService.getPublicUrl(banner) : null,
			pinnedNoteIds: channel.pinnedNoteIds,
			color: channel.color,
			isArchived: channel.isArchived,
			usersCount: channel.usersCount,
			notesCount: channel.notesCount,
			isSensitive: channel.isSensitive,

			...(me ? {
				isFollowing,
				isFavorited,
				hasUnreadNote,
			} : {}),

			...(detailed ? {
				pinnedNotes: (await this.noteEntityService.packMany(pinnedNotes, me)).sort((a, b) => channel.pinnedNoteIds.indexOf(a.id) - channel.pinnedNoteIds.indexOf(b.id)),
			} : {}),
		};
	}
}
<|MERGE_RESOLUTION|>--- conflicted
+++ resolved
@@ -6,25 +6,11 @@
 import { Inject, Injectable } from '@nestjs/common';
 import { In } from 'typeorm';
 import { DI } from '@/di-symbols.js';
-<<<<<<< HEAD
-import type {
-	ChannelFavoritesRepository,
-	ChannelFollowingsRepository,
-	ChannelsRepository,
-	DriveFilesRepository,
-	NotesRepository,
-	NoteUnreadsRepository,
-} from '@/models/index.js';
-import type { Packed } from '@/misc/json-schema.js';
-import type { MiUser } from '@/models/entities/User.js';
-import type { MiChannel } from '@/models/entities/Channel.js';
-=======
 import type { ChannelFavoritesRepository, ChannelFollowingsRepository, ChannelsRepository, DriveFilesRepository, NoteUnreadsRepository, NotesRepository } from '@/models/_.js';
 import type { Packed } from '@/misc/json-schema.js';
 import type { } from '@/models/Blocking.js';
 import type { MiUser } from '@/models/User.js';
 import type { MiChannel } from '@/models/Channel.js';
->>>>>>> f32915b5
 import { bindThis } from '@/decorators.js';
 import { DriveFileEntityService } from './DriveFileEntityService.js';
 import { NoteEntityService } from './NoteEntityService.js';
@@ -58,11 +44,7 @@
 	@bindThis
 	public async pack(
 		src: MiChannel['id'] | MiChannel,
-<<<<<<< HEAD
-		me: { id: MiUser['id'] } | null | undefined,
-=======
 		me?: { id: MiUser['id'] } | null | undefined,
->>>>>>> f32915b5
 		detailed?: boolean,
 	): Promise<Packed<'Channel'>> {
 		const channel = typeof src === 'object' ? src : await this.channelsRepository.findOneByOrFail({ id: src });
