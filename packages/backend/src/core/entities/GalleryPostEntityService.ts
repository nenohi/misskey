/*
 * SPDX-FileCopyrightText: syuilo and other misskey contributors
 * SPDX-License-Identifier: AGPL-3.0-only
 */

import { Inject, Injectable } from '@nestjs/common';
import { DI } from '@/di-symbols.js';
import type { GalleryLikesRepository, GalleryPostsRepository } from '@/models/_.js';
import { awaitAll } from '@/misc/prelude/await-all.js';
import type { Packed } from '@/misc/json-schema.js';
<<<<<<< HEAD
import type { MiUser } from '@/models/entities/User.js';
import type { MiGalleryPost } from '@/models/entities/GalleryPost.js';
=======
import type { } from '@/models/Blocking.js';
import type { MiUser } from '@/models/User.js';
import type { MiGalleryPost } from '@/models/GalleryPost.js';
>>>>>>> f32915b5
import { bindThis } from '@/decorators.js';
import { UserEntityService } from './UserEntityService.js';
import { DriveFileEntityService } from './DriveFileEntityService.js';

@Injectable()
export class GalleryPostEntityService {
	constructor(
		@Inject(DI.galleryPostsRepository)
		private galleryPostsRepository: GalleryPostsRepository,

		@Inject(DI.galleryLikesRepository)
		private galleryLikesRepository: GalleryLikesRepository,

		private userEntityService: UserEntityService,
		private driveFileEntityService: DriveFileEntityService,
	) {
	}

	@bindThis
	public async pack(
		src: MiGalleryPost['id'] | MiGalleryPost,
<<<<<<< HEAD
		me: { id: MiUser['id'] } | null | undefined,
=======
		me?: { id: MiUser['id'] } | null | undefined,
>>>>>>> f32915b5
	): Promise<Packed<'GalleryPost'>> {
		const meId = me ? me.id : null;
		const post = typeof src === 'object' ? src : await this.galleryPostsRepository.findOneByOrFail({ id: src });

		return await awaitAll({
			id: post.id,
			createdAt: post.createdAt.toISOString(),
			updatedAt: post.updatedAt.toISOString(),
			userId: post.userId,
			user: this.userEntityService.pack(post.user ?? post.userId, me),
			title: post.title,
			description: post.description,
			fileIds: post.fileIds,
			// TODO: packMany causes N+1 queries
			files: this.driveFileEntityService.packManyByIds(post.fileIds, me),
			tags: post.tags.length > 0 ? post.tags : undefined,
			isSensitive: post.isSensitive,
			likedCount: post.likedCount,
			isLiked: meId ? await this.galleryLikesRepository.exist({ where: { postId: post.id, userId: meId } }) : undefined,
		});
	}

	@bindThis
<<<<<<< HEAD
	public async packMany(
		posts: (MiGalleryPost['id'] | MiGalleryPost)[],
		me: { id: MiUser['id'] } | null | undefined,
	) : Promise<Packed<'GalleryPost'>[]> {
		return (await Promise.allSettled(posts.map(x => this.pack(x, me))))
			.filter(result => result.status === 'fulfilled')
			.map(result => (result as PromiseFulfilledResult<Packed<'GalleryPost'>>).value);
=======
	public packMany(
		posts: MiGalleryPost[],
		me?: { id: MiUser['id'] } | null | undefined,
	) {
		return Promise.all(posts.map(x => this.pack(x, me)));
>>>>>>> f32915b5
	}
}<|MERGE_RESOLUTION|>--- conflicted
+++ resolved
@@ -8,14 +8,9 @@
 import type { GalleryLikesRepository, GalleryPostsRepository } from '@/models/_.js';
 import { awaitAll } from '@/misc/prelude/await-all.js';
 import type { Packed } from '@/misc/json-schema.js';
-<<<<<<< HEAD
-import type { MiUser } from '@/models/entities/User.js';
-import type { MiGalleryPost } from '@/models/entities/GalleryPost.js';
-=======
 import type { } from '@/models/Blocking.js';
 import type { MiUser } from '@/models/User.js';
 import type { MiGalleryPost } from '@/models/GalleryPost.js';
->>>>>>> f32915b5
 import { bindThis } from '@/decorators.js';
 import { UserEntityService } from './UserEntityService.js';
 import { DriveFileEntityService } from './DriveFileEntityService.js';
@@ -37,11 +32,7 @@
 	@bindThis
 	public async pack(
 		src: MiGalleryPost['id'] | MiGalleryPost,
-<<<<<<< HEAD
-		me: { id: MiUser['id'] } | null | undefined,
-=======
 		me?: { id: MiUser['id'] } | null | undefined,
->>>>>>> f32915b5
 	): Promise<Packed<'GalleryPost'>> {
 		const meId = me ? me.id : null;
 		const post = typeof src === 'object' ? src : await this.galleryPostsRepository.findOneByOrFail({ id: src });
@@ -65,20 +56,12 @@
 	}
 
 	@bindThis
-<<<<<<< HEAD
 	public async packMany(
-		posts: (MiGalleryPost['id'] | MiGalleryPost)[],
-		me: { id: MiUser['id'] } | null | undefined,
+		posts: MiGalleryPost[],
+		me?: { id: MiUser['id'] } | null | undefined,
 	) : Promise<Packed<'GalleryPost'>[]> {
 		return (await Promise.allSettled(posts.map(x => this.pack(x, me))))
 			.filter(result => result.status === 'fulfilled')
 			.map(result => (result as PromiseFulfilledResult<Packed<'GalleryPost'>>).value);
-=======
-	public packMany(
-		posts: MiGalleryPost[],
-		me?: { id: MiUser['id'] } | null | undefined,
-	) {
-		return Promise.all(posts.map(x => this.pack(x, me)));
->>>>>>> f32915b5
 	}
 }