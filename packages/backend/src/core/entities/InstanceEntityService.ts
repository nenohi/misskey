/*
 * SPDX-FileCopyrightText: syuilo and other misskey contributors
 * SPDX-License-Identifier: AGPL-3.0-only
 */

<<<<<<< HEAD
import { Inject, Injectable } from '@nestjs/common';
import { DI } from '@/di-symbols.js';
import type { InstancesRepository } from '@/models/index.js';
import type { Packed } from '@/misc/json-schema.js';
import type { MiInstance } from '@/models/entities/Instance.js';
=======
import { Injectable } from '@nestjs/common';
import type { Packed } from '@/misc/json-schema.js';
import type { } from '@/models/Blocking.js';
import type { MiInstance } from '@/models/Instance.js';
>>>>>>> f32915b5
import { MetaService } from '@/core/MetaService.js';
import { bindThis } from '@/decorators.js';
import { UtilityService } from '../UtilityService.js';

@Injectable()
export class InstanceEntityService {
	constructor(
		private metaService: MetaService,

		private utilityService: UtilityService,
	) {
	}

	@bindThis
	public async pack(
		instance: MiInstance,
	): Promise<Packed<'FederationInstance'>> {
		const meta = await this.metaService.fetch();
		return {
			id: instance.id,
			firstRetrievedAt: instance.firstRetrievedAt.toISOString(),
			host: instance.host,
			usersCount: instance.usersCount,
			notesCount: instance.notesCount,
			followingCount: instance.followingCount,
			followersCount: instance.followersCount,
			isNotResponding: instance.isNotResponding,
			isSuspended: instance.isSuspended,
			isBlocked: this.utilityService.isBlockedHost(meta.blockedHosts, instance.host),
			softwareName: instance.softwareName,
			softwareVersion: instance.softwareVersion,
			openRegistrations: instance.openRegistrations,
			name: instance.name,
			description: instance.description,
			maintainerName: instance.maintainerName,
			maintainerEmail: instance.maintainerEmail,
			iconUrl: instance.iconUrl,
			faviconUrl: instance.faviconUrl,
			themeColor: instance.themeColor,
			infoUpdatedAt: instance.infoUpdatedAt ? instance.infoUpdatedAt.toISOString() : null,
		};
	}

	@bindThis
<<<<<<< HEAD
	public async packMany(
		instances: MiInstance[],
	) : Promise<Packed<'FederationInstance'>[]> {
		return (await Promise.allSettled(instances.map(x => this.pack(x))))
			.filter(result => result.status === 'fulfilled')
			.map(result => (result as PromiseFulfilledResult<Packed<'FederationInstance'>>).value);
=======
	public packMany(
		instances: MiInstance[],
	) {
		return Promise.all(instances.map(x => this.pack(x)));
>>>>>>> f32915b5
	}
}<|MERGE_RESOLUTION|>--- conflicted
+++ resolved
@@ -3,18 +3,10 @@
  * SPDX-License-Identifier: AGPL-3.0-only
  */
 
-<<<<<<< HEAD
-import { Inject, Injectable } from '@nestjs/common';
-import { DI } from '@/di-symbols.js';
-import type { InstancesRepository } from '@/models/index.js';
-import type { Packed } from '@/misc/json-schema.js';
-import type { MiInstance } from '@/models/entities/Instance.js';
-=======
 import { Injectable } from '@nestjs/common';
 import type { Packed } from '@/misc/json-schema.js';
 import type { } from '@/models/Blocking.js';
 import type { MiInstance } from '@/models/Instance.js';
->>>>>>> f32915b5
 import { MetaService } from '@/core/MetaService.js';
 import { bindThis } from '@/decorators.js';
 import { UtilityService } from '../UtilityService.js';
@@ -59,18 +51,11 @@
 	}
 
 	@bindThis
-<<<<<<< HEAD
 	public async packMany(
 		instances: MiInstance[],
 	) : Promise<Packed<'FederationInstance'>[]> {
 		return (await Promise.allSettled(instances.map(x => this.pack(x))))
 			.filter(result => result.status === 'fulfilled')
 			.map(result => (result as PromiseFulfilledResult<Packed<'FederationInstance'>>).value);
-=======
-	public packMany(
-		instances: MiInstance[],
-	) {
-		return Promise.all(instances.map(x => this.pack(x)));
->>>>>>> f32915b5
 	}
 }