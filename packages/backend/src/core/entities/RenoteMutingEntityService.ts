--- conflicted
+++ resolved
@@ -8,14 +8,9 @@
 import type { RenoteMutingsRepository } from '@/models/_.js';
 import { awaitAll } from '@/misc/prelude/await-all.js';
 import type { Packed } from '@/misc/json-schema.js';
-<<<<<<< HEAD
-import type { MiUser } from '@/models/entities/User.js';
-import type { MiRenoteMuting } from '@/models/entities/RenoteMuting.js';
-=======
 import type { } from '@/models/Blocking.js';
 import type { MiUser } from '@/models/User.js';
 import type { MiRenoteMuting } from '@/models/RenoteMuting.js';
->>>>>>> f32915b5
 import { bindThis } from '@/decorators.js';
 import { UserEntityService } from './UserEntityService.js';
 
@@ -32,11 +27,7 @@
 	@bindThis
 	public async pack(
 		src: MiRenoteMuting['id'] | MiRenoteMuting,
-<<<<<<< HEAD
-		me: { id: MiUser['id'] } | null | undefined,
-=======
 		me?: { id: MiUser['id'] } | null | undefined,
->>>>>>> f32915b5
 	): Promise<Packed<'RenoteMuting'>> {
 		const muting = typeof src === 'object' ? src : await this.renoteMutingsRepository.findOneByOrFail({ id: src });
 
@@ -51,20 +42,12 @@
 	}
 
 	@bindThis
-<<<<<<< HEAD
 	public async packMany(
 		mutings: (MiRenoteMuting['id'] | MiRenoteMuting)[],
-		me: { id: MiUser['id'] } | null | undefined,
+		me: { id: MiUser['id'] },
 	) : Promise<Packed<'RenoteMuting'>[]> {
 		return (await Promise.allSettled(mutings.map(u => this.pack(u, me))))
 			.filter(result => result.status === 'fulfilled')
 			.map(result => (result as PromiseFulfilledResult<Packed<'RenoteMuting'>>).value);
-=======
-	public packMany(
-		mutings: any[],
-		me: { id: MiUser['id'] },
-	) {
-		return Promise.all(mutings.map(x => this.pack(x, me)));
->>>>>>> f32915b5
 	}
 }