/*
 * SPDX-FileCopyrightText: syuilo and other misskey contributors
 * SPDX-License-Identifier: AGPL-3.0-only
 */

import { Inject, Injectable } from '@nestjs/common';
import * as Redis from 'ioredis';
import _Ajv from 'ajv';
import { ModuleRef } from '@nestjs/core';
import { DI } from '@/di-symbols.js';
import type { Config } from '@/config.js';
import type { Packed } from '@/misc/json-schema.js';
import type { Promiseable } from '@/misc/prelude/await-all.js';
import { awaitAll } from '@/misc/prelude/await-all.js';
import { USER_ACTIVE_THRESHOLD, USER_ONLINE_THRESHOLD } from '@/const.js';
<<<<<<< HEAD
import type { MiLocalUser, MiPartialLocalUser, MiPartialRemoteUser, MiRemoteUser, MiUser } from '@/models/entities/User.js';
import {
	birthdaySchema,
	descriptionSchema,
	localUsernameSchema,
	locationSchema,
	nameSchema,
	passwordSchema,
} from '@/models/entities/User.js';
import type {
	AnnouncementReadsRepository,
	AnnouncementsRepository,
	BlockingsRepository,
	ChannelFollowingsRepository,
	DriveFilesRepository,
	FollowingsRepository,
	FollowRequestsRepository,
	InstancesRepository,
	MutingsRepository,
	NoteUnreadsRepository,
	PagesRepository,
	RenoteMutingsRepository,
	UserMemoRepository,
	UserNotePiningsRepository,
	MiUserProfile,
	UserProfilesRepository,
	UserSecurityKeysRepository,
	UsersRepository,
} from '@/models/index.js';
=======
import type { MiLocalUser, MiPartialLocalUser, MiPartialRemoteUser, MiRemoteUser, MiUser } from '@/models/User.js';
import { birthdaySchema, descriptionSchema, localUsernameSchema, locationSchema, nameSchema, passwordSchema } from '@/models/User.js';
import type { UsersRepository, UserSecurityKeysRepository, FollowingsRepository, FollowRequestsRepository, BlockingsRepository, MutingsRepository, DriveFilesRepository, NoteUnreadsRepository, UserNotePiningsRepository, UserProfilesRepository, AnnouncementReadsRepository, AnnouncementsRepository, MiUserProfile, RenoteMutingsRepository, UserMemoRepository } from '@/models/_.js';
>>>>>>> f32915b5
import { bindThis } from '@/decorators.js';
import { RoleService } from '@/core/RoleService.js';
import { ApPersonService } from '@/core/activitypub/models/ApPersonService.js';
import { FederatedInstanceService } from '@/core/FederatedInstanceService.js';
import { IdentifiableError } from '@/misc/identifiable-error.js';
import type { OnModuleInit } from '@nestjs/common';
import type { AnnouncementService } from '../AnnouncementService.js';
import type { CustomEmojiService } from '../CustomEmojiService.js';
import type { NoteEntityService } from './NoteEntityService.js';
import type { DriveFileEntityService } from './DriveFileEntityService.js';
import type { PageEntityService } from './PageEntityService.js';

type IsUserDetailed<Detailed extends boolean> = Detailed extends true ? Packed<'UserDetailed'> : Packed<'UserLite'>;
type IsMeAndIsUserDetailed<ExpectsMe extends boolean | null, Detailed extends boolean> =
	Detailed extends true ?
		ExpectsMe extends true ? Packed<'MeDetailed'> :
		ExpectsMe extends false ? Packed<'UserDetailedNotMe'> :
		Packed<'UserDetailed'> :
	Packed<'UserLite'>;

const Ajv = _Ajv.default;
const ajv = new Ajv();

function isLocalUser(user: MiUser): user is MiLocalUser;
function isLocalUser<T extends { host: MiUser['host'] }>(user: T): user is (T & { host: null; });
function isLocalUser(user: MiUser | { host: MiUser['host'] }): boolean {
	return user.host == null;
}

function isRemoteUser(user: MiUser): user is MiRemoteUser;
function isRemoteUser<T extends { host: MiUser['host'] }>(user: T): user is (T & { host: string; });
function isRemoteUser(user: MiUser | { host: MiUser['host'] }): boolean {
	return !isLocalUser(user);
}

@Injectable()
export class UserEntityService implements OnModuleInit {
	private apPersonService: ApPersonService;
	private noteEntityService: NoteEntityService;
	private driveFileEntityService: DriveFileEntityService;
	private pageEntityService: PageEntityService;
	private customEmojiService: CustomEmojiService;
	private announcementService: AnnouncementService;
	private roleService: RoleService;
	private federatedInstanceService: FederatedInstanceService;

	constructor(
		private moduleRef: ModuleRef,

		@Inject(DI.config)
		private config: Config,

		@Inject(DI.redis)
		private redisClient: Redis.Redis,

		@Inject(DI.usersRepository)
		private usersRepository: UsersRepository,

		@Inject(DI.userSecurityKeysRepository)
		private userSecurityKeysRepository: UserSecurityKeysRepository,

		@Inject(DI.followingsRepository)
		private followingsRepository: FollowingsRepository,

		@Inject(DI.followRequestsRepository)
		private followRequestsRepository: FollowRequestsRepository,

		@Inject(DI.blockingsRepository)
		private blockingsRepository: BlockingsRepository,

		@Inject(DI.mutingsRepository)
		private mutingsRepository: MutingsRepository,

		@Inject(DI.renoteMutingsRepository)
		private renoteMutingsRepository: RenoteMutingsRepository,

		@Inject(DI.driveFilesRepository)
		private driveFilesRepository: DriveFilesRepository,

		@Inject(DI.noteUnreadsRepository)
		private noteUnreadsRepository: NoteUnreadsRepository,

		@Inject(DI.userNotePiningsRepository)
		private userNotePiningsRepository: UserNotePiningsRepository,

		@Inject(DI.userProfilesRepository)
		private userProfilesRepository: UserProfilesRepository,

		@Inject(DI.announcementReadsRepository)
		private announcementReadsRepository: AnnouncementReadsRepository,

		@Inject(DI.announcementsRepository)
		private announcementsRepository: AnnouncementsRepository,

		@Inject(DI.userMemosRepository)
		private userMemosRepository: UserMemoRepository,

		//private noteEntityService: NoteEntityService,
		//private driveFileEntityService: DriveFileEntityService,
		//private pageEntityService: PageEntityService,
		//private customEmojiService: CustomEmojiService,
		//private antennaService: AntennaService,
		//private roleService: RoleService,
	) {
	}

	onModuleInit() {
		this.apPersonService = this.moduleRef.get('ApPersonService');
		this.noteEntityService = this.moduleRef.get('NoteEntityService');
		this.driveFileEntityService = this.moduleRef.get('DriveFileEntityService');
		this.pageEntityService = this.moduleRef.get('PageEntityService');
		this.customEmojiService = this.moduleRef.get('CustomEmojiService');
		this.announcementService = this.moduleRef.get('AnnouncementService');
		this.roleService = this.moduleRef.get('RoleService');
		this.federatedInstanceService = this.moduleRef.get('FederatedInstanceService');
	}

	//#region Validators
	public validateLocalUsername = ajv.compile(localUsernameSchema);
	public validatePassword = ajv.compile(passwordSchema);
	public validateName = ajv.compile(nameSchema);
	public validateDescription = ajv.compile(descriptionSchema);
	public validateLocation = ajv.compile(locationSchema);
	public validateBirthday = ajv.compile(birthdaySchema);
	//#endregion

	public isLocalUser = isLocalUser;
	public isRemoteUser = isRemoteUser;

	@bindThis
	public async getRelation(me: MiUser['id'], target: MiUser['id']) {
<<<<<<< HEAD
=======
		const following = await this.followingsRepository.findOneBy({
			followerId: me,
			followeeId: target,
		});
>>>>>>> f32915b5
		return awaitAll({
			id: target,
			following,
			isFollowing: following != null,
			isFollowed: this.followingsRepository.count({
				where: {
					followerId: target,
					followeeId: me,
				},
				take: 1,
			}).then(n => n > 0),
			hasPendingFollowRequestFromYou: this.followRequestsRepository.count({
				where: {
					followerId: me,
					followeeId: target,
				},
				take: 1,
			}).then(n => n > 0),
			hasPendingFollowRequestToYou: this.followRequestsRepository.count({
				where: {
					followerId: target,
					followeeId: me,
				},
				take: 1,
			}).then(n => n > 0),
			isBlocking: this.blockingsRepository.count({
				where: {
					blockerId: me,
					blockeeId: target,
				},
				take: 1,
			}).then(n => n > 0),
			isBlocked: this.blockingsRepository.count({
				where: {
					blockerId: target,
					blockeeId: me,
				},
				take: 1,
			}).then(n => n > 0),
			isMuted: this.mutingsRepository.count({
				where: {
					muterId: me,
					muteeId: target,
				},
				take: 1,
			}).then(n => n > 0),
			isRenoteMuted: this.renoteMutingsRepository.count({
				where: {
					muterId: me,
					muteeId: target,
				},
				take: 1,
			}).then(n => n > 0),
		});
	}

	@bindThis
	public async getHasUnreadAntenna(userId: MiUser['id']): Promise<boolean> {
		/*
		const myAntennas = (await this.antennaService.getAntennas()).filter(a => a.userId === userId);

		const isUnread = (myAntennas.length > 0 ? await this.antennaNotesRepository.exist({
			where: {
				antennaId: In(myAntennas.map(x => x.id)),
				read: false,
			},
		}) : false);

		return isUnread;
		*/
		return false; // TODO
	}

	@bindThis
	public async getHasUnreadNotification(userId: MiUser['id']): Promise<boolean> {
		const latestReadNotificationId = await this.redisClient.get(`latestReadNotification:${userId}`);

		const latestNotificationIdsRes = await this.redisClient.xrevrange(
			`notificationTimeline:${userId}`,
			'+',
			'-',
			'COUNT', 1);
		const latestNotificationId = latestNotificationIdsRes[0]?.[0];

		return latestNotificationId != null && (latestReadNotificationId == null || latestReadNotificationId < latestNotificationId);
	}

	@bindThis
	public async getHasPendingReceivedFollowRequest(userId: MiUser['id']): Promise<boolean> {
		const count = await this.followRequestsRepository.countBy({
			followeeId: userId,
		});

		return count > 0;
	}

	@bindThis
	public getOnlineStatus(user: MiUser): 'unknown' | 'online' | 'active' | 'offline' {
		if (user.hideOnlineStatus) return 'unknown';
		if (user.lastActiveDate == null) return 'unknown';
		const elapsed = Date.now() - user.lastActiveDate.getTime();
		return (
			elapsed < USER_ONLINE_THRESHOLD ? 'online' :
			elapsed < USER_ACTIVE_THRESHOLD ? 'active' :
			'offline'
		);
	}

	@bindThis
	public getIdenticonUrl(user: MiUser): string {
		return `${this.config.url}/identicon/${user.username.toLowerCase()}@${user.host ?? this.config.host}`;
	}

	@bindThis
	public getUserUri(user: MiLocalUser | MiPartialLocalUser | MiRemoteUser | MiPartialRemoteUser): string {
		return this.isRemoteUser(user)
			? user.uri : this.genLocalUserUri(user.id);
	}

	@bindThis
	public genLocalUserUri(userId: string): string {
		return `${this.config.url}/users/${userId}`;
	}

	public async pack<ExpectsMe extends boolean | null = null, D extends boolean = false>(
		src: MiUser['id'] | MiUser,
<<<<<<< HEAD
		me: { id: MiUser['id'] } | null | undefined,
=======
		me?: { id: MiUser['id']; } | null | undefined,
>>>>>>> f32915b5
		options?: {
			detail?: D,
			includeSecrets?: boolean,
			userProfile?: MiUserProfile,
		},
	): Promise<IsMeAndIsUserDetailed<ExpectsMe, D>> {
		const opts = Object.assign({
			detail: false,
			includeSecrets: false,
		}, options);

		const user = typeof src === 'object' ? src : await this.usersRepository.findOneByOrFail({ id: src });

		// migration
		if (user.avatarId != null && user.avatarUrl === null) {
			const avatar = await this.driveFilesRepository.findOneByOrFail({ id: user.avatarId });
			user.avatarUrl = this.driveFileEntityService.getPublicUrl(avatar, 'avatar');
			this.usersRepository.update(user.id, {
				avatarUrl: user.avatarUrl,
				avatarBlurhash: avatar.blurhash,
			});
		}
		if (user.bannerId != null && user.bannerUrl === null) {
			const banner = await this.driveFilesRepository.findOneByOrFail({ id: user.bannerId });
			user.bannerUrl = this.driveFileEntityService.getPublicUrl(banner);
			this.usersRepository.update(user.id, {
				bannerUrl: user.bannerUrl,
				bannerBlurhash: banner.blurhash,
			});
		}

		const meId = me ? me.id : null;
		const isMe = meId === user.id;
		const iAmModerator = me ? await this.roleService.isModerator(me as MiUser) : false;
<<<<<<< HEAD
		if (user.isSuspended && !iAmModerator) throw new IdentifiableError('8ca4f428-b32e-4f83-ac43-406ed7cd0452', 'This user is suspended.');
=======
>>>>>>> f32915b5

		const relation = meId && !isMe && opts.detail ? await this.getRelation(meId, user.id) : null;
		const pins = opts.detail ? await this.userNotePiningsRepository.createQueryBuilder('pin')
			.where('pin.userId = :userId', { userId: user.id })
			.innerJoinAndSelect('pin.note', 'note')
			.orderBy('pin.id', 'DESC')
			.getMany() : [];
		const profile = opts.detail ? (opts.userProfile ?? await this.userProfilesRepository.findOneByOrFail({ userId: user.id })) : null;

		const followingCount = profile == null ? null :
			(profile.ffVisibility === 'public') || isMe ? user.followingCount :
			(profile.ffVisibility === 'followers') && (relation && relation.isFollowing) ? user.followingCount :
			null;

		const followersCount = profile == null ? null :
			(profile.ffVisibility === 'public') || isMe ? user.followersCount :
			(profile.ffVisibility === 'followers') && (relation && relation.isFollowing) ? user.followersCount :
			null;

<<<<<<< HEAD
		const isModerator = isMe && opts.detail ? await this.roleService.isModerator(user) : null;
		const isAdmin = isMe && opts.detail ? await this.roleService.isAdministrator(user) : null;
		const policies = opts.detail ? await this.roleService.getUserPolicies(user.id) : null;
=======
		const isModerator = isMe && opts.detail ? this.roleService.isModerator(user) : null;
		const isAdmin = isMe && opts.detail ? this.roleService.isAdministrator(user) : null;
>>>>>>> f32915b5
		const unreadAnnouncements = isMe && opts.detail ? await this.announcementService.getUnreadAnnouncements(user) : null;

		const falsy = opts.detail ? false : undefined;

		const packed = {
			id: user.id,
			name: user.name,
			username: user.username,
			host: user.host,
			avatarUrl: user.avatarUrl ?? this.getIdenticonUrl(user),
			avatarBlurhash: user.avatarBlurhash,
			isBot: user.isBot ?? falsy,
			isCat: user.isCat ?? falsy,
			instance: user.host ? this.federatedInstanceService.federatedInstanceCache.fetch(user.host).then(instance => instance ? {
				name: instance.name,
				softwareName: instance.softwareName,
				softwareVersion: instance.softwareVersion,
				iconUrl: instance.iconUrl,
				faviconUrl: instance.faviconUrl,
				themeColor: instance.themeColor,
			} : undefined) : undefined,
			emojis: this.customEmojiService.populateEmojis(user.emojis, user.host),
			onlineStatus: this.getOnlineStatus(user),
			// パフォーマンス上の理由でローカルユーザーのみ
			badgeRoles: user.host == null ? this.roleService.getUserBadgeRoles(user.id).then(rs => rs.sort((a, b) => b.displayOrder - a.displayOrder).map(r => ({
				name: r.name,
				iconUrl: r.iconUrl,
				displayOrder: r.displayOrder,
			}))) : undefined,

			...(opts.detail ? {
				url: profile!.url,
				uri: user.uri,
				movedTo: user.movedToUri ? this.apPersonService.resolvePerson(user.movedToUri).then(user => user.id).catch(() => null) : null,
				alsoKnownAs: user.alsoKnownAs
					? Promise.all(user.alsoKnownAs.map(uri => this.apPersonService.fetchPerson(uri).then(user => user?.id).catch(() => null)))
						.then(xs => xs.length === 0 ? null : xs.filter(x => x != null) as string[])
					: null,
				createdAt: user.createdAt.toISOString(),
				updatedAt: user.updatedAt ? user.updatedAt.toISOString() : null,
				lastFetchedAt: user.lastFetchedAt ? user.lastFetchedAt.toISOString() : null,
				bannerUrl: user.bannerUrl,
				bannerBlurhash: user.bannerBlurhash,
				isLocked: user.isLocked,
				isSilenced: !policies?.canPublicNote,
				isLimited: !(policies?.canCreateContent && policies.canUpdateContent && policies.canDeleteContent),
				isSuspended: user.isSuspended ?? falsy,
				description: profile!.description,
				location: profile!.location,
				birthday: profile!.birthday,
				lang: profile!.lang,
				fields: profile!.fields,
				verifiedLinks: profile!.verifiedLinks,
				followersCount: followersCount ?? 0,
				followingCount: followingCount ?? 0,
				notesCount: user.notesCount,
				pinnedNoteIds: pins.map(pin => pin.noteId),
				pinnedNotes: this.noteEntityService.packMany(pins.map(pin => pin.note!), me, {
					detail: true,
				}),
				pinnedPageId: profile!.pinnedPageId,
				pinnedPage: profile!.pinnedPageId ? this.pageEntityService.pack(profile!.pinnedPageId, me) : null,
				publicReactions: profile!.publicReactions,
				ffVisibility: profile!.ffVisibility,
				twoFactorEnabled: profile!.twoFactorEnabled,
				usePasswordLessLogin: profile!.usePasswordLessLogin,
				securityKeys: profile!.twoFactorEnabled
					? this.userSecurityKeysRepository.countBy({
						userId: user.id,
					}).then(result => result >= 1)
					: false,
				roles: this.roleService.getUserRoles(user.id).then(roles => roles.filter(role => role.isPublic).sort((a, b) => b.displayOrder - a.displayOrder).map(role => ({
					id: role.id,
					name: role.name,
					color: role.color,
					iconUrl: role.iconUrl,
					description: role.description,
					isModerator: role.isModerator,
					isAdministrator: role.isAdministrator,
					displayOrder: role.displayOrder,
				}))),
				memo: meId == null ? null : await this.userMemosRepository.findOneBy({
					userId: meId,
					targetUserId: user.id,
				}).then(row => row?.memo ?? null),
				moderationNote: iAmModerator ? (profile!.moderationNote ?? '') : undefined,
			} : {}),

			...(opts.detail && isMe ? {
				avatarId: user.avatarId,
				bannerId: user.bannerId,
				isModerator: isModerator,
				isAdmin: isAdmin,
				injectFeaturedNote: profile!.injectFeaturedNote,
				receiveAnnouncementEmail: profile!.receiveAnnouncementEmail,
				alwaysMarkNsfw: profile!.alwaysMarkNsfw,
				autoSensitive: profile!.autoSensitive,
				carefulBot: profile!.carefulBot,
				autoAcceptFollowed: profile!.autoAcceptFollowed,
				noCrawle: profile!.noCrawle,
				preventAiLearning: profile!.preventAiLearning,
				isExplorable: user.isExplorable,
				isDeleted: user.isDeleted,
<<<<<<< HEAD
				twoFactorBackupCodes: profile?.twoFactorBackupSecret?.length === 20 ? 'full' : (profile?.twoFactorBackupSecret?.length ?? 0) > 0 ? 'partial' : 'none',
=======
				twoFactorBackupCodesStock: profile?.twoFactorBackupSecret?.length === 5 ? 'full' : (profile?.twoFactorBackupSecret?.length ?? 0) > 0 ? 'partial' : 'none',
>>>>>>> f32915b5
				hideOnlineStatus: user.hideOnlineStatus,
				hasUnreadSpecifiedNotes: this.noteUnreadsRepository.count({
					where: { userId: user.id, isSpecified: true },
					take: 1,
				}).then(count => count > 0),
				hasUnreadMentions: this.noteUnreadsRepository.count({
					where: { userId: user.id, isMentioned: true },
					take: 1,
				}).then(count => count > 0),
				hasUnreadAnnouncement: unreadAnnouncements!.length > 0,
				unreadAnnouncements,
				hasUnreadAntenna: this.getHasUnreadAntenna(user.id),
				hasUnreadChannel: false, // 後方互換性のため
				hasUnreadNotification: this.getHasUnreadNotification(user.id),
				hasPendingReceivedFollowRequest: this.getHasPendingReceivedFollowRequest(user.id),
				mutedWords: profile!.mutedWords,
				mutedInstances: profile!.mutedInstances,
				mutingNotificationTypes: profile!.mutingNotificationTypes,
				emailNotificationTypes: profile!.emailNotificationTypes,
				achievements: profile!.achievements,
				loggedInDays: profile!.loggedInDates.length,
				policies: policies,
			} : {}),

			...(opts.includeSecrets ? {
				email: profile!.email,
				emailVerified: profile!.emailVerified,
				securityKeysList: profile!.twoFactorEnabled
					? this.userSecurityKeysRepository.find({
						where: {
							userId: user.id,
						},
						select: {
							id: true,
							name: true,
							lastUsed: true,
						},
					})
					: [],
			} : {}),

			...(relation ? {
				isFollowing: relation.isFollowing,
				isFollowed: relation.isFollowed,
				hasPendingFollowRequestFromYou: relation.hasPendingFollowRequestFromYou,
				hasPendingFollowRequestToYou: relation.hasPendingFollowRequestToYou,
				isBlocking: relation.isBlocking,
				isBlocked: relation.isBlocked,
				isMuted: relation.isMuted,
				isRenoteMuted: relation.isRenoteMuted,
				notify: relation.following?.notify ?? 'none',
			} : {}),
		} as Promiseable<Packed<'User'>> as Promiseable<IsMeAndIsUserDetailed<ExpectsMe, D>>;

		return await awaitAll(packed);
	}

<<<<<<< HEAD
	public async packMany<D extends boolean = false>(
		users: (MiUser['id'] | MiUser)[],
		me: { id: MiUser['id'] } | null | undefined,
=======
	public packMany<D extends boolean = false>(
		users: (MiUser['id'] | MiUser)[],
		me?: { id: MiUser['id'] } | null | undefined,
>>>>>>> f32915b5
		options?: {
			detail?: D,
			includeSecrets?: boolean,
		},
	): Promise<IsUserDetailed<D>[]> {
		return (await Promise.allSettled(users.map(u => this.pack(u, me, options))))
			.filter(result => result.status === 'fulfilled')
			.map(result => (result as PromiseFulfilledResult<IsUserDetailed<D>>).value);
	}
}<|MERGE_RESOLUTION|>--- conflicted
+++ resolved
@@ -13,41 +13,9 @@
 import type { Promiseable } from '@/misc/prelude/await-all.js';
 import { awaitAll } from '@/misc/prelude/await-all.js';
 import { USER_ACTIVE_THRESHOLD, USER_ONLINE_THRESHOLD } from '@/const.js';
-<<<<<<< HEAD
-import type { MiLocalUser, MiPartialLocalUser, MiPartialRemoteUser, MiRemoteUser, MiUser } from '@/models/entities/User.js';
-import {
-	birthdaySchema,
-	descriptionSchema,
-	localUsernameSchema,
-	locationSchema,
-	nameSchema,
-	passwordSchema,
-} from '@/models/entities/User.js';
-import type {
-	AnnouncementReadsRepository,
-	AnnouncementsRepository,
-	BlockingsRepository,
-	ChannelFollowingsRepository,
-	DriveFilesRepository,
-	FollowingsRepository,
-	FollowRequestsRepository,
-	InstancesRepository,
-	MutingsRepository,
-	NoteUnreadsRepository,
-	PagesRepository,
-	RenoteMutingsRepository,
-	UserMemoRepository,
-	UserNotePiningsRepository,
-	MiUserProfile,
-	UserProfilesRepository,
-	UserSecurityKeysRepository,
-	UsersRepository,
-} from '@/models/index.js';
-=======
 import type { MiLocalUser, MiPartialLocalUser, MiPartialRemoteUser, MiRemoteUser, MiUser } from '@/models/User.js';
 import { birthdaySchema, descriptionSchema, localUsernameSchema, locationSchema, nameSchema, passwordSchema } from '@/models/User.js';
 import type { UsersRepository, UserSecurityKeysRepository, FollowingsRepository, FollowRequestsRepository, BlockingsRepository, MutingsRepository, DriveFilesRepository, NoteUnreadsRepository, UserNotePiningsRepository, UserProfilesRepository, AnnouncementReadsRepository, AnnouncementsRepository, MiUserProfile, RenoteMutingsRepository, UserMemoRepository } from '@/models/_.js';
->>>>>>> f32915b5
 import { bindThis } from '@/decorators.js';
 import { RoleService } from '@/core/RoleService.js';
 import { ApPersonService } from '@/core/activitypub/models/ApPersonService.js';
@@ -179,13 +147,10 @@
 
 	@bindThis
 	public async getRelation(me: MiUser['id'], target: MiUser['id']) {
-<<<<<<< HEAD
-=======
 		const following = await this.followingsRepository.findOneBy({
 			followerId: me,
 			followeeId: target,
 		});
->>>>>>> f32915b5
 		return awaitAll({
 			id: target,
 			following,
@@ -312,11 +277,7 @@
 
 	public async pack<ExpectsMe extends boolean | null = null, D extends boolean = false>(
 		src: MiUser['id'] | MiUser,
-<<<<<<< HEAD
-		me: { id: MiUser['id'] } | null | undefined,
-=======
 		me?: { id: MiUser['id']; } | null | undefined,
->>>>>>> f32915b5
 		options?: {
 			detail?: D,
 			includeSecrets?: boolean,
@@ -351,10 +312,7 @@
 		const meId = me ? me.id : null;
 		const isMe = meId === user.id;
 		const iAmModerator = me ? await this.roleService.isModerator(me as MiUser) : false;
-<<<<<<< HEAD
 		if (user.isSuspended && !iAmModerator) throw new IdentifiableError('8ca4f428-b32e-4f83-ac43-406ed7cd0452', 'This user is suspended.');
-=======
->>>>>>> f32915b5
 
 		const relation = meId && !isMe && opts.detail ? await this.getRelation(meId, user.id) : null;
 		const pins = opts.detail ? await this.userNotePiningsRepository.createQueryBuilder('pin')
@@ -374,14 +332,9 @@
 			(profile.ffVisibility === 'followers') && (relation && relation.isFollowing) ? user.followersCount :
 			null;
 
-<<<<<<< HEAD
 		const isModerator = isMe && opts.detail ? await this.roleService.isModerator(user) : null;
 		const isAdmin = isMe && opts.detail ? await this.roleService.isAdministrator(user) : null;
 		const policies = opts.detail ? await this.roleService.getUserPolicies(user.id) : null;
-=======
-		const isModerator = isMe && opts.detail ? this.roleService.isModerator(user) : null;
-		const isAdmin = isMe && opts.detail ? this.roleService.isAdministrator(user) : null;
->>>>>>> f32915b5
 		const unreadAnnouncements = isMe && opts.detail ? await this.announcementService.getUnreadAnnouncements(user) : null;
 
 		const falsy = opts.detail ? false : undefined;
@@ -485,11 +438,7 @@
 				preventAiLearning: profile!.preventAiLearning,
 				isExplorable: user.isExplorable,
 				isDeleted: user.isDeleted,
-<<<<<<< HEAD
-				twoFactorBackupCodes: profile?.twoFactorBackupSecret?.length === 20 ? 'full' : (profile?.twoFactorBackupSecret?.length ?? 0) > 0 ? 'partial' : 'none',
-=======
-				twoFactorBackupCodesStock: profile?.twoFactorBackupSecret?.length === 5 ? 'full' : (profile?.twoFactorBackupSecret?.length ?? 0) > 0 ? 'partial' : 'none',
->>>>>>> f32915b5
+				twoFactorBackupCodesStock: profile?.twoFactorBackupSecret?.length === 20 ? 'full' : (profile?.twoFactorBackupSecret?.length ?? 0) > 0 ? 'partial' : 'none',
 				hideOnlineStatus: user.hideOnlineStatus,
 				hasUnreadSpecifiedNotes: this.noteUnreadsRepository.count({
 					where: { userId: user.id, isSpecified: true },
@@ -547,15 +496,9 @@
 		return await awaitAll(packed);
 	}
 
-<<<<<<< HEAD
 	public async packMany<D extends boolean = false>(
 		users: (MiUser['id'] | MiUser)[],
-		me: { id: MiUser['id'] } | null | undefined,
-=======
-	public packMany<D extends boolean = false>(
-		users: (MiUser['id'] | MiUser)[],
 		me?: { id: MiUser['id'] } | null | undefined,
->>>>>>> f32915b5
 		options?: {
 			detail?: D,
 			includeSecrets?: boolean,
