--- conflicted
+++ resolved
@@ -3,10 +3,6 @@
  * SPDX-License-Identifier: AGPL-3.0-only
  */
 
-<<<<<<< HEAD
-// 与えられた拡張子とファイル名が一致しているかどうかを確認し、
-// 一致していない場合は拡張子を付与して返す
-=======
 /**
  * Array.includes()よりSet.has()の方が高速
  */
@@ -28,7 +24,6 @@
  * 
  * extはfile-typeのextを想定
  */
->>>>>>> f32915b5
 export function correctFilename(filename: string, ext: string | null) {
 	const dotExt = ext ? ext[0] === '.' ? ext : `.${ext}` : '.unknown';
 
