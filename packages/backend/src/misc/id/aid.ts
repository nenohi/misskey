--- conflicted
+++ resolved
@@ -21,14 +21,10 @@
 	const t = date.getTime();
 	if (isNaN(t)) throw 'Failed to create AID: Invalid Date';
 	counter++;
-<<<<<<< HEAD
 	return getTimeId(t) + getNoise();
-=======
-	return getTime(t) + getNoise();
 }
 
 export function parseAid(id: string): { date: Date; } {
 	const time = parseInt(id.slice(0, 8), 36) + TIME2000;
 	return { date: new Date(time) };
->>>>>>> a096f621
 }