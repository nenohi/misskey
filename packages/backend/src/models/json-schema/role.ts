export const packedRolePoliciesSchema = {
	type: 'object',
	optional: false, nullable: false,
	properties: {
		gtlAvailable: {
			type: 'boolean',
			optional: false, nullable: false,
		},
		ltlAvailable: {
			type: 'boolean',
			optional: false, nullable: false,
		},
		canPublicNote: {
			type: 'boolean',
			optional: false, nullable: false,
		},
		canInvite: {
			type: 'boolean',
			optional: false, nullable: false,
		},
		inviteLimit: {
			type: 'integer',
			optional: false, nullable: false,
		},
		inviteLimitCycle: {
			type: 'integer',
			optional: false, nullable: false,
		},
		inviteExpirationTime: {
			type: 'integer',
			optional: false, nullable: false,
		},
		canManageCustomEmojis: {
			type: 'boolean',
			optional: false, nullable: false,
		},
		canManageAvatarDecorations: {
			type: 'boolean',
			optional: false, nullable: false,
		},
		canSearchNotes: {
			type: 'boolean',
			optional: false, nullable: false,
		},
		canUseTranslator: {
			type: 'boolean',
			optional: false, nullable: false,
		},
		canHideAds: {
			type: 'boolean',
			optional: false, nullable: false,
		},
		driveCapacityMb: {
			type: 'integer',
			optional: false, nullable: false,
		},
		alwaysMarkNsfw: {
			type: 'boolean',
			optional: false, nullable: false,
		},
		pinLimit: {
			type: 'integer',
			optional: false, nullable: false,
		},
		antennaLimit: {
			type: 'integer',
			optional: false, nullable: false,
		},
		wordMuteLimit: {
			type: 'integer',
			optional: false, nullable: false,
		},
		webhookLimit: {
			type: 'integer',
			optional: false, nullable: false,
		},
		clipLimit: {
			type: 'integer',
			optional: false, nullable: false,
		},
		noteEachClipsLimit: {
			type: 'integer',
			optional: false, nullable: false,
		},
		userListLimit: {
			type: 'integer',
			optional: false, nullable: false,
		},
		userEachUserListsLimit: {
			type: 'integer',
			optional: false, nullable: false,
		},
		rateLimitFactor: {
			type: 'integer',
			optional: false, nullable: false,
		},
		avatarDecorationLimit: {
			type: 'integer',
			optional: false, nullable: false,
		},
	},
} as const;

export const packedRoleLiteSchema = {
	type: 'object',
	properties: {
		id: {
			type: 'string',
			optional: false, nullable: false,
			format: 'id',
			example: 'xxxxxxxxxx',
		},
		name: {
			type: 'string',
			optional: false, nullable: false,
			example: 'New Role',
		},
		color: {
			type: 'string',
			optional: false, nullable: true,
			example: '#000000',
		},
		iconUrl: {
			type: 'string',
			optional: false, nullable: true,
		},
		description: {
			type: 'string',
			optional: false, nullable: false,
		},
		isModerator: {
			type: 'boolean',
			optional: false, nullable: false,
			example: false,
		},
		isAdministrator: {
			type: 'boolean',
			optional: false, nullable: false,
			example: false,
		},
		displayOrder: {
			type: 'integer',
			optional: false, nullable: false,
			example: 0,
		},
	},
} as const;

export const packedRoleSchema = {
	type: 'object',
	allOf: [
		{
			type: 'object',
			ref: 'RoleLite',
		},
		{
			type: 'object',
			properties: {
				createdAt: {
					type: 'string',
					optional: false, nullable: false,
					format: 'date-time',
				},
				updatedAt: {
					type: 'string',
					optional: false, nullable: false,
					format: 'date-time',
				},
				target: {
					type: 'string',
					optional: false, nullable: false,
					enum: ['manual', 'conditional'],
				},
				condFormula: {
					type: 'object',
					optional: false, nullable: false,
				},
				isPublic: {
					type: 'boolean',
					optional: false, nullable: false,
					example: false,
				},
				isExplorable: {
					type: 'boolean',
					optional: false, nullable: false,
					example: false,
				},
				asBadge: {
					type: 'boolean',
					optional: false, nullable: false,
					example: false,
				},
				canEditMembersByModerator: {
					type: 'boolean',
					optional: false, nullable: false,
					example: false,
				},
				policies: {
					type: 'object',
					optional: false, nullable: false,
<<<<<<< HEAD
					properties: {
						pinLimit: rolePolicyValue,
						canInvite: rolePolicyValue,
						clipLimit: rolePolicyValue,
						canHideAds: rolePolicyValue,
						inviteLimit: rolePolicyValue,
						antennaLimit: rolePolicyValue,
						gtlAvailable: rolePolicyValue,
						ltlAvailable: rolePolicyValue,
						webhookLimit: rolePolicyValue,
						canPublicNote: rolePolicyValue,
						userListLimit: rolePolicyValue,
						wordMuteLimit: rolePolicyValue,
						alwaysMarkNsfw: rolePolicyValue,
						canSearchNotes: rolePolicyValue,
						driveCapacityMb: rolePolicyValue,
						rateLimitFactor: rolePolicyValue,
						inviteLimitCycle: rolePolicyValue,
						noteEachClipsLimit: rolePolicyValue,
						inviteExpirationTime: rolePolicyValue,
						canManageCustomEmojis: rolePolicyValue,
						userEachUserListsLimit: rolePolicyValue,
						canManageAvatarDecorations: rolePolicyValue,
						canUseDriveFileInSoundSettings: rolePolicyValue,
						canUseTranslator: rolePolicyValue,
						avatarDecorationLimit: rolePolicyValue,
=======
					additionalProperties: {
						anyOf: [{
							type: 'object',
							properties: {
								value: {
									oneOf: [
										{
											type: 'integer',
										},
										{
											type: 'boolean',
										},
									],
								},
								priority: {
									type: 'integer',
								},
								useDefault: {
									type: 'boolean',
								},
							},
						}],
>>>>>>> 8aea3603
					},
				},
				usersCount: {
					type: 'integer',
					optional: false, nullable: false,
				},
			},
		},
	],
} as const;<|MERGE_RESOLUTION|>--- conflicted
+++ resolved
@@ -14,6 +14,26 @@
 			type: 'boolean',
 			optional: false, nullable: false,
 		},
+		canCreateContent: {
+			type: 'boolean',
+			optional: false, nullable: false,
+		},
+		canUpdateContent: {
+			type: 'boolean',
+			optional: false, nullable: false,
+		},
+		canDeleteContent: {
+			type: 'boolean',
+			optional: false, nullable: false,
+		},
+		canUpdateAvatar: {
+			type: 'boolean',
+			optional: false, nullable: false,
+		},
+		canUpdateBanner: {
+			type: 'boolean',
+			optional: false, nullable: false,
+		},
 		canInvite: {
 			type: 'boolean',
 			optional: false, nullable: false,
@@ -43,6 +63,10 @@
 			optional: false, nullable: false,
 		},
 		canUseTranslator: {
+			type: 'boolean',
+			optional: false, nullable: false,
+		},
+		canUseDriveFileInSoundSettings: {
 			type: 'boolean',
 			optional: false, nullable: false,
 		},
@@ -198,34 +222,6 @@
 				policies: {
 					type: 'object',
 					optional: false, nullable: false,
-<<<<<<< HEAD
-					properties: {
-						pinLimit: rolePolicyValue,
-						canInvite: rolePolicyValue,
-						clipLimit: rolePolicyValue,
-						canHideAds: rolePolicyValue,
-						inviteLimit: rolePolicyValue,
-						antennaLimit: rolePolicyValue,
-						gtlAvailable: rolePolicyValue,
-						ltlAvailable: rolePolicyValue,
-						webhookLimit: rolePolicyValue,
-						canPublicNote: rolePolicyValue,
-						userListLimit: rolePolicyValue,
-						wordMuteLimit: rolePolicyValue,
-						alwaysMarkNsfw: rolePolicyValue,
-						canSearchNotes: rolePolicyValue,
-						driveCapacityMb: rolePolicyValue,
-						rateLimitFactor: rolePolicyValue,
-						inviteLimitCycle: rolePolicyValue,
-						noteEachClipsLimit: rolePolicyValue,
-						inviteExpirationTime: rolePolicyValue,
-						canManageCustomEmojis: rolePolicyValue,
-						userEachUserListsLimit: rolePolicyValue,
-						canManageAvatarDecorations: rolePolicyValue,
-						canUseDriveFileInSoundSettings: rolePolicyValue,
-						canUseTranslator: rolePolicyValue,
-						avatarDecorationLimit: rolePolicyValue,
-=======
 					additionalProperties: {
 						anyOf: [{
 							type: 'object',
@@ -248,7 +244,6 @@
 								},
 							},
 						}],
->>>>>>> 8aea3603
 					},
 				},
 				usersCount: {
