--- conflicted
+++ resolved
@@ -582,112 +582,7 @@
 		policies: {
 			type: 'object',
 			nullable: false, optional: false,
-<<<<<<< HEAD
-			properties: {
-				gtlAvailable: {
-					type: 'boolean',
-					nullable: false, optional: false,
-				},
-				ltlAvailable: {
-					type: 'boolean',
-					nullable: false, optional: false,
-				},
-				canPublicNote: {
-					type: 'boolean',
-					nullable: false, optional: false,
-				},
-				canInvite: {
-					type: 'boolean',
-					nullable: false, optional: false,
-				},
-				inviteLimit: {
-					type: 'number',
-					nullable: false, optional: false,
-				},
-				inviteLimitCycle: {
-					type: 'number',
-					nullable: false, optional: false,
-				},
-				inviteExpirationTime: {
-					type: 'number',
-					nullable: false, optional: false,
-				},
-				canManageCustomEmojis: {
-					type: 'boolean',
-					nullable: false, optional: false,
-				},
-				canManageAvatarDecorations: {
-					type: 'boolean',
-					nullable: false, optional: false,
-				},
-				canSearchNotes: {
-					type: 'boolean',
-					nullable: false, optional: false,
-				},
-				canUseTranslator: {
-					type: 'boolean',
-					nullable: false, optional: false,
-				},
-				canUseDriveFileInSoundSettings: {
-					type: 'boolean',
-					nullable: false, optional: false,
-				},
-				canHideAds: {
-					type: 'boolean',
-					nullable: false, optional: false,
-				},
-				driveCapacityMb: {
-					type: 'number',
-					nullable: false, optional: false,
-				},
-				alwaysMarkNsfw: {
-					type: 'boolean',
-					nullable: false, optional: false,
-				},
-				pinLimit: {
-					type: 'number',
-					nullable: false, optional: false,
-				},
-				antennaLimit: {
-					type: 'number',
-					nullable: false, optional: false,
-				},
-				wordMuteLimit: {
-					type: 'number',
-					nullable: false, optional: false,
-				},
-				webhookLimit: {
-					type: 'number',
-					nullable: false, optional: false,
-				},
-				clipLimit: {
-					type: 'number',
-					nullable: false, optional: false,
-				},
-				noteEachClipsLimit: {
-					type: 'number',
-					nullable: false, optional: false,
-				},
-				userListLimit: {
-					type: 'number',
-					nullable: false, optional: false,
-				},
-				userEachUserListsLimit: {
-					type: 'number',
-					nullable: false, optional: false,
-				},
-				rateLimitFactor: {
-					type: 'number',
-					nullable: false, optional: false,
-				},
-				avatarDecorationLimit: {
-					type: 'number',
-					nullable: false, optional: false,
-				},
-			},
-=======
 			ref: 'RolePolicies',
->>>>>>> 8aea3603
 		},
 		//#region secrets
 		email: {
