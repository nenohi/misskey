--- conflicted
+++ resolved
@@ -8,12 +8,7 @@
 import { IsNull, MoreThan } from 'typeorm';
 import { format as dateFormat } from 'date-fns';
 import { DI } from '@/di-symbols.js';
-<<<<<<< HEAD
-import type { MutingsRepository, UsersRepository, BlockingsRepository, MiMuting } from '@/models/index.js';
-import type { Config } from '@/config.js';
-=======
 import type { MutingsRepository, UsersRepository, MiMuting } from '@/models/_.js';
->>>>>>> f32915b5
 import type Logger from '@/logger.js';
 import { DriveService } from '@/core/DriveService.js';
 import { createTemp } from '@/misc/create-temp.js';
