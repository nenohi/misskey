/*
 * SPDX-FileCopyrightText: syuilo and other misskey contributors
 * SPDX-License-Identifier: AGPL-3.0-only
 */

import { Inject, Injectable } from '@nestjs/common';

import { UserFollowingService } from '@/core/UserFollowingService.js';
import { UserBlockingService } from '@/core/UserBlockingService.js';
import { bindThis } from '@/decorators.js';
import type Logger from '@/logger.js';

import type { UsersRepository } from '@/models/_.js';
import { DI } from '@/di-symbols.js';
<<<<<<< HEAD
import { MiLocalUser, MiRemoteUser } from '@/models/entities/User.js';
=======
import { MiLocalUser, MiRemoteUser } from '@/models/User.js';
>>>>>>> f32915b5
import { RelationshipJobData } from '../types.js';
import { QueueLoggerService } from '../QueueLoggerService.js';
import type * as Bull from 'bullmq';

@Injectable()
export class RelationshipProcessorService {
	private logger: Logger;

	constructor(
		@Inject(DI.usersRepository)
		private usersRepository: UsersRepository,

		private queueLoggerService: QueueLoggerService,
		private userFollowingService: UserFollowingService,
		private userBlockingService: UserBlockingService,
	) {
		this.logger = this.queueLoggerService.logger.createSubLogger('follow-block');
	}

	@bindThis
	public async processFollow(job: Bull.Job<RelationshipJobData>): Promise<string> {
		this.logger.info(`${job.data.from.id} is trying to follow ${job.data.to.id}`);
		await this.userFollowingService.follow(job.data.from, job.data.to, job.data.requestId, job.data.silent);
		return 'ok';
	}

	@bindThis
	public async processUnfollow(job: Bull.Job<RelationshipJobData>): Promise<string> {
		this.logger.info(`${job.data.from.id} is trying to unfollow ${job.data.to.id}`);
		const [follower, followee] = await Promise.all([
			this.usersRepository.findOneByOrFail({ id: job.data.from.id }),
			this.usersRepository.findOneByOrFail({ id: job.data.to.id }),
		]) as [MiLocalUser | MiRemoteUser, MiLocalUser | MiRemoteUser];
		await this.userFollowingService.unfollow(follower, followee, job.data.silent);
		return 'ok';
	}

	@bindThis
	public async processBlock(job: Bull.Job<RelationshipJobData>): Promise<string> {
		this.logger.info(`${job.data.from.id} is trying to block ${job.data.to.id}`);
		const [blockee, blocker] = await Promise.all([
			this.usersRepository.findOneByOrFail({ id: job.data.from.id }),
			this.usersRepository.findOneByOrFail({ id: job.data.to.id }),
		]);
		await this.userBlockingService.block(blockee, blocker, job.data.silent);
		return 'ok';
	}

	@bindThis
	public async processUnblock(job: Bull.Job<RelationshipJobData>): Promise<string> {
		this.logger.info(`${job.data.from.id} is trying to unblock ${job.data.to.id}`);
		const [blockee, blocker] = await Promise.all([
			this.usersRepository.findOneByOrFail({ id: job.data.from.id }),
			this.usersRepository.findOneByOrFail({ id: job.data.to.id }),
		]);
		await this.userBlockingService.unblock(blockee, blocker);
		return 'ok';
	}
}<|MERGE_RESOLUTION|>--- conflicted
+++ resolved
@@ -12,11 +12,7 @@
 
 import type { UsersRepository } from '@/models/_.js';
 import { DI } from '@/di-symbols.js';
-<<<<<<< HEAD
-import { MiLocalUser, MiRemoteUser } from '@/models/entities/User.js';
-=======
 import { MiLocalUser, MiRemoteUser } from '@/models/User.js';
->>>>>>> f32915b5
 import { RelationshipJobData } from '../types.js';
 import { QueueLoggerService } from '../QueueLoggerService.js';
 import type * as Bull from 'bullmq';
