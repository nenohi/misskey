--- conflicted
+++ resolved
@@ -11,11 +11,7 @@
 import sharp from 'sharp';
 import { sharpBmp } from 'sharp-read-bmp';
 import type { Config } from '@/config.js';
-<<<<<<< HEAD
-import type { MiDriveFile, DriveFilesRepository } from '@/models/index.js';
-=======
 import type { MiDriveFile, DriveFilesRepository } from '@/models/_.js';
->>>>>>> f32915b5
 import { DI } from '@/di-symbols.js';
 import { createTemp } from '@/misc/create-temp.js';
 import { FILE_TYPE_BROWSERSAFE } from '@/const.js';
