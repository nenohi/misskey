/*
 * SPDX-FileCopyrightText: syuilo and other misskey contributors
 * SPDX-License-Identifier: AGPL-3.0-only
 */

import { Inject, Injectable } from '@nestjs/common';
import { IsNull } from 'typeorm';
import vary from 'vary';
import fastifyAccepts from '@fastify/accepts';
import { DI } from '@/di-symbols.js';
import type { UsersRepository } from '@/models/_.js';
import type { Config } from '@/config.js';
import { escapeAttribute, escapeValue } from '@/misc/prelude/xml.js';
<<<<<<< HEAD
import type { MiUser } from '@/models/entities/User.js';
=======
import type { MiUser } from '@/models/User.js';
>>>>>>> f32915b5
import * as Acct from '@/misc/acct.js';
import { UserEntityService } from '@/core/entities/UserEntityService.js';
import { bindThis } from '@/decorators.js';
import { NodeinfoServerService } from './NodeinfoServerService.js';
import type { FindOptionsWhere } from 'typeorm';
import type { FastifyInstance, FastifyPluginOptions } from 'fastify';

@Injectable()
export class WellKnownServerService {
	constructor(
		@Inject(DI.config)
		private config: Config,

		@Inject(DI.usersRepository)
		private usersRepository: UsersRepository,

		private nodeinfoServerService: NodeinfoServerService,
		private userEntityService: UserEntityService,
	) {
		//this.createServer = this.createServer.bind(this);
	}

	@bindThis
	public createServer(fastify: FastifyInstance, options: FastifyPluginOptions, done: (err?: Error) => void) {
		const XRD = (...x: { element: string, value?: string, attributes?: Record<string, string> }[]) =>
			`<?xml version="1.0" encoding="UTF-8"?><XRD xmlns="http://docs.oasis-open.org/ns/xri/xrd-1.0">${x.map(({ element, value, attributes }) =>
				`<${
					Object.entries(typeof attributes === 'object' && attributes || {}).reduce((a, [k, v]) => `${a} ${k}="${escapeAttribute(v)}"`, element)
				}${
					typeof value === 'string' ? `>${escapeValue(value)}</${element}` : '/'
				}>`).reduce((a, c) => a + c, '')}</XRD>`;

		const allPath = '/.well-known/*';
		const webFingerPath = '/.well-known/webfinger';
		const jrd = 'application/jrd+json';
		const xrd = 'application/xrd+xml';

		fastify.register(fastifyAccepts);

		fastify.addHook('onRequest', (request, reply, done) => {
			reply.header('Access-Control-Allow-Headers', 'Accept');
			reply.header('Access-Control-Allow-Methods', 'GET, OPTIONS');
			reply.header('Access-Control-Allow-Origin', '*');
			reply.header('Access-Control-Expose-Headers', 'Vary');
			done();
		});

		fastify.options(allPath, async (request, reply) => {
			reply.code(204);
		});

		fastify.get('/.well-known/host-meta', async (request, reply) => {
			reply.header('Content-Type', xrd);
			return XRD({ element: 'Link', attributes: {
				rel: 'lrdd',
				type: xrd,
				template: `${this.config.url}${webFingerPath}?resource={uri}`,
			} });
		});

		fastify.get('/.well-known/host-meta.json', async (request, reply) => {
			reply.header('Content-Type', 'application/json');
			return {
				links: [{
					rel: 'lrdd',
					type: jrd,
					template: `${this.config.url}${webFingerPath}?resource={uri}`,
				}],
			};
		});

		fastify.get('/.well-known/nodeinfo', async (request, reply) => {
			return { links: this.nodeinfoServerService.getLinks() };
		});

		/* TODO
fastify.get('/.well-known/change-password', async (request, reply) => {
});
*/

		fastify.get<{ Querystring: { resource: string } }>(webFingerPath, async (request, reply) => {
			const fromId = (id: MiUser['id']): FindOptionsWhere<MiUser> => ({
				id,
				host: IsNull(),
				isSuspended: false,
			});

			const generateQuery = (resource: string): FindOptionsWhere<MiUser> | number =>
				resource.startsWith(`${this.config.url.toLowerCase()}/users/`) ?
					fromId(resource.split('/').pop()!) :
					fromAcct(Acct.parse(
						resource.startsWith(`${this.config.url.toLowerCase()}/@`) ? resource.split('/').pop()! :
						resource.startsWith('acct:') ? resource.slice('acct:'.length) :
						resource));

			const fromAcct = (acct: Acct.Acct): FindOptionsWhere<MiUser> | number =>
				!acct.host || acct.host === this.config.host.toLowerCase() ? {
					usernameLower: acct.username,
					host: IsNull(),
					isSuspended: false,
				} : 422;

			if (typeof request.query.resource !== 'string') {
				reply.code(400);
				return;
			}

			const query = generateQuery(request.query.resource.toLowerCase());

			if (typeof query === 'number') {
				reply.code(query);
				return;
			}

			const user = await this.usersRepository.findOneBy(query);

			if (user == null) {
				reply.code(404);
				return;
			}

			const subject = `acct:${user.username}@${this.config.host}`;
			const self = {
				rel: 'self',
				type: 'application/activity+json',
				href: this.userEntityService.genLocalUserUri(user.id),
			};
			const profilePage = {
				rel: 'http://webfinger.net/rel/profile-page',
				type: 'text/html',
				href: `${this.config.url}/@${user.username}`,
			};
			const subscribe = {
				rel: 'http://ostatus.org/schema/1.0/subscribe',
				template: `${this.config.url}/authorize-follow?acct={uri}`,
			};

			vary(reply.raw, 'Accept');
			reply.header('Cache-Control', 'public, max-age=180');

			if (request.accepts().type([jrd, xrd]) === xrd) {
				reply.type(xrd);
				return XRD(
					{ element: 'Subject', value: subject },
					{ element: 'Link', attributes: self },
					{ element: 'Link', attributes: profilePage },
					{ element: 'Link', attributes: subscribe });
			} else {
				reply.type(jrd);
				return {
					subject,
					links: [self, profilePage, subscribe],
				};
			}
		});

		done();
	}
}<|MERGE_RESOLUTION|>--- conflicted
+++ resolved
@@ -11,11 +11,7 @@
 import type { UsersRepository } from '@/models/_.js';
 import type { Config } from '@/config.js';
 import { escapeAttribute, escapeValue } from '@/misc/prelude/xml.js';
-<<<<<<< HEAD
-import type { MiUser } from '@/models/entities/User.js';
-=======
 import type { MiUser } from '@/models/User.js';
->>>>>>> f32915b5
 import * as Acct from '@/misc/acct.js';
 import { UserEntityService } from '@/core/entities/UserEntityService.js';
 import { bindThis } from '@/decorators.js';
