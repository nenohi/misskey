--- conflicted
+++ resolved
@@ -157,11 +157,7 @@
 				return {
 					ok: true,
 					token: token.token,
-<<<<<<< HEAD
-					user: await this.userEntityService.pack(token.userId, { id: token.userId }, { detail: true }),
-=======
-					user: await this.userEntityService.pack(token.userId, null, { schema: 'UserDetailedNotMe' }),
->>>>>>> d5860d06
+					user: await this.userEntityService.pack(token.userId, { id: token.userId }, { schema: 'UserDetailed' }),
 				};
 			} else {
 				return {
