--- conflicted
+++ resolved
@@ -5,19 +5,11 @@
 
 import { Inject, Injectable, OnApplicationShutdown } from '@nestjs/common';
 import { DI } from '@/di-symbols.js';
-<<<<<<< HEAD
-import type { AccessTokensRepository, AppsRepository, UsersRepository } from '@/models/index.js';
-import type { MiLocalUser } from '@/models/entities/User.js';
-import type { MiAccessToken } from '@/models/entities/AccessToken.js';
-import { MemoryKVCache } from '@/misc/cache.js';
-import type { MiApp } from '@/models/entities/App.js';
-=======
 import type { AccessTokensRepository, AppsRepository, UsersRepository } from '@/models/_.js';
 import type { MiLocalUser } from '@/models/User.js';
 import type { MiAccessToken } from '@/models/AccessToken.js';
 import { MemoryKVCache } from '@/misc/cache.js';
 import type { MiApp } from '@/models/App.js';
->>>>>>> f32915b5
 import { CacheService } from '@/core/CacheService.js';
 import isNativeToken from '@/misc/is-native-token.js';
 import { bindThis } from '@/decorators.js';
