--- conflicted
+++ resolved
@@ -7,13 +7,8 @@
 import { DI } from '@/di-symbols.js';
 import type { NotesRepository, UsersRepository } from '@/models/_.js';
 import { IdentifiableError } from '@/misc/identifiable-error.js';
-<<<<<<< HEAD
-import type { MiLocalUser, MiRemoteUser, MiUser } from '@/models/entities/User.js';
-import type { MiNote } from '@/models/entities/Note.js';
-=======
 import type { MiLocalUser, MiRemoteUser, MiUser } from '@/models/User.js';
 import type { MiNote } from '@/models/Note.js';
->>>>>>> f32915b5
 import { UserEntityService } from '@/core/entities/UserEntityService.js';
 import { bindThis } from '@/decorators.js';
 
