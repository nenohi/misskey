--- conflicted
+++ resolved
@@ -7,11 +7,7 @@
 import bcrypt from 'bcryptjs';
 import { IsNull } from 'typeorm';
 import { DI } from '@/di-symbols.js';
-<<<<<<< HEAD
-import type { RegistrationTicketsRepository, UsedUsernamesRepository, UserPendingsRepository, UserProfilesRepository, UsersRepository, MiRegistrationTicket } from '@/models/index.js';
-=======
 import type { RegistrationTicketsRepository, UsedUsernamesRepository, UserPendingsRepository, UserProfilesRepository, UsersRepository, MiRegistrationTicket } from '@/models/_.js';
->>>>>>> f32915b5
 import type { Config } from '@/config.js';
 import { MetaService } from '@/core/MetaService.js';
 import { CaptchaService } from '@/core/CaptchaService.js';
@@ -19,11 +15,7 @@
 import { SignupService } from '@/core/SignupService.js';
 import { UserEntityService } from '@/core/entities/UserEntityService.js';
 import { EmailService } from '@/core/EmailService.js';
-<<<<<<< HEAD
-import { MiLocalUser } from '@/models/entities/User.js';
-=======
 import { MiLocalUser } from '@/models/User.js';
->>>>>>> f32915b5
 import { FastifyReplyError } from '@/misc/fastify-reply-error.js';
 import { bindThis } from '@/decorators.js';
 import { L_CHARS, secureRndstr } from '@/misc/secure-rndstr.js';
