/*
 * SPDX-FileCopyrightText: syuilo and other misskey contributors
 * SPDX-License-Identifier: AGPL-3.0-only
 */

import { EventEmitter } from 'events';
import { Inject, Injectable } from '@nestjs/common';
import * as Redis from 'ioredis';
import * as WebSocket from 'ws';
import { DI } from '@/di-symbols.js';
<<<<<<< HEAD
import type { UsersRepository, MiAccessToken } from '@/models/index.js';
import type { Config } from '@/config.js';
=======
import type { UsersRepository, MiAccessToken } from '@/models/_.js';
>>>>>>> f32915b5
import { NoteReadService } from '@/core/NoteReadService.js';
import { NotificationService } from '@/core/NotificationService.js';
import { bindThis } from '@/decorators.js';
import { CacheService } from '@/core/CacheService.js';
<<<<<<< HEAD
import { MiLocalUser } from '@/models/entities/User.js';
=======
import { MiLocalUser } from '@/models/User.js';
>>>>>>> f32915b5
import { AuthenticateService, AuthenticationError } from './AuthenticateService.js';
import MainStreamConnection from './stream/Connection.js';
import { ChannelsService } from './stream/ChannelsService.js';
import type * as http from 'node:http';

@Injectable()
export class StreamingApiServerService {
	#wss: WebSocket.WebSocketServer;
	#connections = new Map<WebSocket.WebSocket, number>();
	#cleanConnectionsIntervalId: NodeJS.Timeout | null = null;

	constructor(
		@Inject(DI.redisForSub)
		private redisForSub: Redis.Redis,

		@Inject(DI.usersRepository)
		private usersRepository: UsersRepository,

		private cacheService: CacheService,
		private noteReadService: NoteReadService,
		private authenticateService: AuthenticateService,
		private channelsService: ChannelsService,
		private notificationService: NotificationService,
	) {
	}

	@bindThis
	public attach(server: http.Server): void {
		this.#wss = new WebSocket.WebSocketServer({
			noServer: true,
		});

		server.on('upgrade', async (request, socket, head) => {
			if (request.url == null) {
				socket.write('HTTP/1.1 400 Bad Request\r\n\r\n');
				socket.destroy();
				return;
			}

			const q = new URL(request.url, `http://${request.headers.host}`).searchParams;

			let user: MiLocalUser | null = null;
			let app: MiAccessToken | null = null;

			// https://datatracker.ietf.org/doc/html/rfc6750.html#section-2.1
			// Note that the standard WHATWG WebSocket API does not support setting any headers,
			// but non-browser apps may still be able to set it.
			const token = request.headers.authorization?.startsWith('Bearer ')
				? request.headers.authorization.slice(7)
				: q.get('i');

			try {
				[user, app] = await this.authenticateService.authenticate(token);
			} catch (e) {
				if (e instanceof AuthenticationError) {
					socket.write([
						'HTTP/1.1 401 Unauthorized',
						'WWW-Authenticate: Bearer realm="Misskey", error="invalid_token", error_description="Failed to authenticate"',
					].join('\r\n') + '\r\n\r\n');
				} else {
					socket.write('HTTP/1.1 500 Internal Server Error\r\n\r\n');
				}
				socket.destroy();
				return;
			}

			if (user?.isSuspended) {
				socket.write('HTTP/1.1 403 Forbidden\r\n\r\n');
				socket.destroy();
				return;
			}

			const stream = new MainStreamConnection(
				this.channelsService,
				this.noteReadService,
				this.notificationService,
				this.cacheService,
				user, app,
			);

			await stream.init();

			this.#wss.handleUpgrade(request, socket, head, (ws) => {
				this.#wss.emit('connection', ws, request, {
					stream, user, app,
				});
			});
		});

		const globalEv = new EventEmitter();

		this.redisForSub.on('message', (_: string, data: string) => {
			const parsed = JSON.parse(data);
			globalEv.emit('message', parsed);
		});

		this.#wss.on('connection', async (connection: WebSocket.WebSocket, request: http.IncomingMessage, ctx: {
			stream: MainStreamConnection,
			user: MiLocalUser | null;
			app: MiAccessToken | null
		}) => {
			const { stream, user, app } = ctx;

			const ev = new EventEmitter();

			function onRedisMessage(data: any): void {
				ev.emit(data.channel, data.message);
			}

			globalEv.on('message', onRedisMessage);

			await stream.listen(ev, connection);

			this.#connections.set(connection, Date.now());

			const userUpdateIntervalId = user ? setInterval(() => {
				this.usersRepository.update(user.id, {
					lastActiveDate: new Date(),
				});
			}, 1000 * 60 * 5) : null;
			if (user) {
				this.usersRepository.update(user.id, {
					lastActiveDate: new Date(),
				});
			}

			connection.once('close', () => {
				ev.removeAllListeners();
				stream.dispose();
				globalEv.off('message', onRedisMessage);
				this.#connections.delete(connection);
				if (userUpdateIntervalId) clearInterval(userUpdateIntervalId);
			});

			connection.on('pong', () => {
				this.#connections.set(connection, Date.now());
			});
		});

		// 一定期間通信が無いコネクションは実際には切断されている可能性があるため定期的にterminateする
		this.#cleanConnectionsIntervalId = setInterval(() => {
			const now = Date.now();
			for (const [connection, lastActive] of this.#connections.entries()) {
				if (now - lastActive > 1000 * 60 * 2) {
					connection.terminate();
					this.#connections.delete(connection);
				} else {
					connection.ping();
				}
			}
		}, 1000 * 60);
	}

	@bindThis
	public detach(): void {
		if (this.#cleanConnectionsIntervalId) {
			clearInterval(this.#cleanConnectionsIntervalId);
			this.#cleanConnectionsIntervalId = null;
		}
		this.#wss.close();
		this.#wss.clients.forEach(client => client.terminate());
	}
}<|MERGE_RESOLUTION|>--- conflicted
+++ resolved
@@ -8,21 +8,12 @@
 import * as Redis from 'ioredis';
 import * as WebSocket from 'ws';
 import { DI } from '@/di-symbols.js';
-<<<<<<< HEAD
-import type { UsersRepository, MiAccessToken } from '@/models/index.js';
-import type { Config } from '@/config.js';
-=======
 import type { UsersRepository, MiAccessToken } from '@/models/_.js';
->>>>>>> f32915b5
 import { NoteReadService } from '@/core/NoteReadService.js';
 import { NotificationService } from '@/core/NotificationService.js';
 import { bindThis } from '@/decorators.js';
 import { CacheService } from '@/core/CacheService.js';
-<<<<<<< HEAD
-import { MiLocalUser } from '@/models/entities/User.js';
-=======
 import { MiLocalUser } from '@/models/User.js';
->>>>>>> f32915b5
 import { AuthenticateService, AuthenticationError } from './AuthenticateService.js';
 import MainStreamConnection from './stream/Connection.js';
 import { ChannelsService } from './stream/ChannelsService.js';
