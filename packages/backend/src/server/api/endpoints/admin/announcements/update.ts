/*
 * SPDX-FileCopyrightText: syuilo and other misskey contributors
 * SPDX-License-Identifier: AGPL-3.0-only
 */

import { Inject, Injectable } from '@nestjs/common';
import { Endpoint } from '@/server/api/endpoint-base.js';
<<<<<<< HEAD
import { ApiError } from '@/server/api/error.js';
import { DI } from '@/di-symbols.js';
import type { AnnouncementsRepository } from '@/models/index.js';
import { AnnouncementService } from '@/core/AnnouncementService.js';
=======
import type { AnnouncementsRepository } from '@/models/_.js';
import { DI } from '@/di-symbols.js';
import { AnnouncementService } from '@/core/AnnouncementService.js';
import { ApiError } from '../../../error.js';
>>>>>>> f32915b5

export const meta = {
	tags: ['admin'],

	requireCredential: true,
	requireModerator: true,

	errors: {
		noSuchAnnouncement: {
			message: 'No such announcement.',
			code: 'NO_SUCH_ANNOUNCEMENT',
			id: 'd3aae5a7-6372-4cb4-b61c-f511ffc2d7cc',
		},
	},
} as const;

export const paramDef = {
	type: 'object',
	properties: {
		id: { type: 'string', format: 'misskey:id' },
		title: { type: 'string', minLength: 1 },
		text: { type: 'string', minLength: 1 },
		imageUrl: { type: 'string', nullable: true, minLength: 0 },
		icon: { type: 'string', enum: ['info', 'warning', 'error', 'success'] },
		display: { type: 'string', enum: ['normal', 'banner', 'dialog'] },
		forExistingUsers: { type: 'boolean' },
		needConfirmationToRead: { type: 'boolean' },
<<<<<<< HEAD
		closeDuration: { type: 'number', default: 0 },
		displayOrder: { type: 'number', default: 0 },
=======
>>>>>>> f32915b5
		isActive: { type: 'boolean' },
	},
	required: ['id'],
} as const;

@Injectable()
export default class extends Endpoint<typeof meta, typeof paramDef> { // eslint-disable-line import/no-default-export
	constructor(
		@Inject(DI.announcementsRepository)
		private announcementsRepository: AnnouncementsRepository,

		private announcementService: AnnouncementService,
	) {
		super(meta, paramDef, async (ps, me) => {
			const announcement = await this.announcementsRepository.findOneBy({ id: ps.id });

			if (announcement == null) throw new ApiError(meta.errors.noSuchAnnouncement);

<<<<<<< HEAD
			await this.announcementService.update(announcement.id, ps);
=======
			await this.announcementService.update(announcement, {
				updatedAt: new Date(),
				title: ps.title,
				text: ps.text,
				/* eslint-disable-next-line @typescript-eslint/prefer-nullish-coalescing -- 空の文字列の場合、nullを渡すようにするため */
				imageUrl: ps.imageUrl || null,
				display: ps.display,
				icon: ps.icon,
				forExistingUsers: ps.forExistingUsers,
				needConfirmationToRead: ps.needConfirmationToRead,
				isActive: ps.isActive,
			}, me);
>>>>>>> f32915b5
		});
	}
}<|MERGE_RESOLUTION|>--- conflicted
+++ resolved
@@ -5,17 +5,10 @@
 
 import { Inject, Injectable } from '@nestjs/common';
 import { Endpoint } from '@/server/api/endpoint-base.js';
-<<<<<<< HEAD
-import { ApiError } from '@/server/api/error.js';
-import { DI } from '@/di-symbols.js';
-import type { AnnouncementsRepository } from '@/models/index.js';
-import { AnnouncementService } from '@/core/AnnouncementService.js';
-=======
 import type { AnnouncementsRepository } from '@/models/_.js';
 import { DI } from '@/di-symbols.js';
 import { AnnouncementService } from '@/core/AnnouncementService.js';
 import { ApiError } from '../../../error.js';
->>>>>>> f32915b5
 
 export const meta = {
 	tags: ['admin'],
@@ -43,11 +36,8 @@
 		display: { type: 'string', enum: ['normal', 'banner', 'dialog'] },
 		forExistingUsers: { type: 'boolean' },
 		needConfirmationToRead: { type: 'boolean' },
-<<<<<<< HEAD
 		closeDuration: { type: 'number', default: 0 },
 		displayOrder: { type: 'number', default: 0 },
-=======
->>>>>>> f32915b5
 		isActive: { type: 'boolean' },
 	},
 	required: ['id'],
@@ -66,9 +56,6 @@
 
 			if (announcement == null) throw new ApiError(meta.errors.noSuchAnnouncement);
 
-<<<<<<< HEAD
-			await this.announcementService.update(announcement.id, ps);
-=======
 			await this.announcementService.update(announcement, {
 				updatedAt: new Date(),
 				title: ps.title,
@@ -81,7 +68,6 @@
 				needConfirmationToRead: ps.needConfirmationToRead,
 				isActive: ps.isActive,
 			}, me);
->>>>>>> f32915b5
 		});
 	}
 }