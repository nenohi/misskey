/*
 * SPDX-FileCopyrightText: syuilo and other misskey contributors
 * SPDX-License-Identifier: AGPL-3.0-only
 */

import { Inject, Injectable } from '@nestjs/common';
import { Endpoint } from '@/server/api/endpoint-base.js';
import type { EmojisRepository } from '@/models/_.js';
import { IdService } from '@/core/IdService.js';
<<<<<<< HEAD
import type { MiDriveFile } from '@/models/entities/DriveFile.js';
=======
import type { MiDriveFile } from '@/models/DriveFile.js';
>>>>>>> f32915b5
import { DI } from '@/di-symbols.js';
import { DriveService } from '@/core/DriveService.js';
import { GlobalEventService } from '@/core/GlobalEventService.js';
import { EmojiEntityService } from '@/core/entities/EmojiEntityService.js';
import { ApiError } from '../../../error.js';

export const meta = {
	tags: ['admin'],

	requireCredential: true,
	requireRolePolicy: 'canManageCustomEmojis',

	errors: {
		noSuchEmoji: {
			message: 'No such emoji.',
			code: 'NO_SUCH_EMOJI',
			id: 'e2785b66-dca3-4087-9cac-b93c541cc425',
		},
	},

	res: {
		type: 'object',
		optional: false, nullable: false,
		properties: {
			id: {
				type: 'string',
				optional: false, nullable: false,
				format: 'id',
			},
		},
	},
} as const;

export const paramDef = {
	type: 'object',
	properties: {
		emojiId: { type: 'string', format: 'misskey:id' },
	},
	required: ['emojiId'],
} as const;

// TODO: ロジックをサービスに切り出す

@Injectable()
export default class extends Endpoint<typeof meta, typeof paramDef> { // eslint-disable-line import/no-default-export
	constructor(
		@Inject(DI.emojisRepository)
		private emojisRepository: EmojisRepository,

		private emojiEntityService: EmojiEntityService,
		private idService: IdService,
		private globalEventService: GlobalEventService,
		private driveService: DriveService,
	) {
		super(meta, paramDef, async (ps, me) => {
			const emoji = await this.emojisRepository.findOneBy({ id: ps.emojiId });

			if (emoji == null) {
				throw new ApiError(meta.errors.noSuchEmoji);
			}

			let driveFile: MiDriveFile;

			try {
				// Create file
				driveFile = await this.driveService.uploadFromUrl({ url: emoji.originalUrl, user: null, force: true });
			} catch (e) {
				throw new ApiError();
			}

			const copied = await this.emojisRepository.insert({
				id: this.idService.genId(),
				updatedAt: new Date(),
				name: emoji.name,
				host: null,
				aliases: [],
				originalUrl: driveFile.url,
				publicUrl: driveFile.webpublicUrl ?? driveFile.url,
				type: driveFile.webpublicType ?? driveFile.type,
				license: emoji.license,
			}).then(x => this.emojisRepository.findOneByOrFail(x.identifiers[0]));

			this.globalEventService.publishBroadcastStream('emojiAdded', {
				emoji: await this.emojiEntityService.packDetailed(copied.id),
			});

			return {
				id: copied.id,
			};
		});
	}
}<|MERGE_RESOLUTION|>--- conflicted
+++ resolved
@@ -7,11 +7,7 @@
 import { Endpoint } from '@/server/api/endpoint-base.js';
 import type { EmojisRepository } from '@/models/_.js';
 import { IdService } from '@/core/IdService.js';
-<<<<<<< HEAD
-import type { MiDriveFile } from '@/models/entities/DriveFile.js';
-=======
 import type { MiDriveFile } from '@/models/DriveFile.js';
->>>>>>> f32915b5
 import { DI } from '@/di-symbols.js';
 import { DriveService } from '@/core/DriveService.js';
 import { GlobalEventService } from '@/core/GlobalEventService.js';
