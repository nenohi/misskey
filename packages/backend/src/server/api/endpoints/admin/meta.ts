/*
 * SPDX-FileCopyrightText: syuilo and other misskey contributors
 * SPDX-License-Identifier: AGPL-3.0-only
 */

import { Inject, Injectable } from '@nestjs/common';
import { Endpoint } from '@/server/api/endpoint-base.js';
import { MetaService } from '@/core/MetaService.js';
import type { Config } from '@/config.js';
import { DI } from '@/di-symbols.js';
import { DEFAULT_POLICIES } from '@/core/RoleService.js';

export const meta = {
	tags: ['meta'],

	requireCredential: true,
	requireAdmin: true,

	res: {
		type: 'object',
		optional: false, nullable: false,
		properties: {
			cacheRemoteFiles: {
				type: 'boolean',
				optional: false, nullable: false,
			},
			cacheRemoteSensitiveFiles: {
				type: 'boolean',
				optional: false, nullable: false,
			},
			emailRequiredForSignup: {
				type: 'boolean',
				optional: false, nullable: false,
			},
			enableHcaptcha: {
				type: 'boolean',
				optional: false, nullable: false,
			},
			hcaptchaSiteKey: {
				type: 'string',
				optional: false, nullable: true,
			},
			enableRecaptcha: {
				type: 'boolean',
				optional: false, nullable: false,
			},
			recaptchaSiteKey: {
				type: 'string',
				optional: false, nullable: true,
			},
			enableTurnstile: {
				type: 'boolean',
				optional: false, nullable: false,
			},
			turnstileSiteKey: {
				type: 'string',
				optional: false, nullable: true,
			},
			swPublickey: {
				type: 'string',
				optional: false, nullable: true,
			},
			mascotImageUrl: {
				type: 'string',
				optional: false, nullable: true,
				default: '/assets/ai.png',
			},
			bannerUrl: {
				type: 'string',
				optional: false, nullable: true,
			},
			serverErrorImageUrl: {
				type: 'string',
				optional: false, nullable: true,
			},
			infoImageUrl: {
				type: 'string',
				optional: false, nullable: true,
			},
			notFoundImageUrl: {
				type: 'string',
				optional: false, nullable: true,
			},
			iconUrl: {
				type: 'string',
				optional: false, nullable: true,
			},
			app192IconUrl: {
				type: 'string',
				optional: false, nullable: true,
			},
			app512IconUrl: {
				type: 'string',
				optional: false, nullable: true,
			},
			enableEmail: {
				type: 'boolean',
				optional: false, nullable: false,
			},
			enableServiceWorker: {
				type: 'boolean',
				optional: false, nullable: false,
			},
			translatorAvailable: {
				type: 'boolean',
				optional: false, nullable: false,
			},
			silencedHosts: {
				type: 'array',
				optional: true,
				nullable: false,
				items: {
					type: 'string',
					optional: false,
					nullable: false,
				},
			},
			pinnedUsers: {
				type: 'array',
				optional: false, nullable: false,
				items: {
					type: 'string',
				},
			},
			hiddenTags: {
				type: 'array',
				optional: false, nullable: false,
				items: {
					type: 'string',
				},
			},
			blockedHosts: {
				type: 'array',
				optional: false, nullable: false,
				items: {
					type: 'string',
				},
			},
			sensitiveWords: {
				type: 'array',
				optional: false, nullable: false,
				items: {
					type: 'string',
				},
			},
			preservedUsernames: {
				type: 'array',
				optional: false, nullable: false,
				items: {
					type: 'string',
				},
			},
			hcaptchaSecretKey: {
				type: 'string',
				optional: false, nullable: true,
			},
			recaptchaSecretKey: {
				type: 'string',
				optional: false, nullable: true,
			},
			turnstileSecretKey: {
				type: 'string',
				optional: false, nullable: true,
			},
			sensitiveMediaDetection: {
				type: 'string',
				optional: false, nullable: false,
			},
			sensitiveMediaDetectionSensitivity: {
				type: 'string',
				optional: false, nullable: false,
			},
			setSensitiveFlagAutomatically: {
				type: 'boolean',
				optional: false, nullable: false,
			},
			enableSensitiveMediaDetectionForVideos: {
				type: 'boolean',
				optional: false, nullable: false,
			},
			proxyAccountId: {
				type: 'string',
				optional: false, nullable: true,
				format: 'id',
			},
			email: {
				type: 'string',
				optional: false, nullable: true,
			},
			smtpSecure: {
				type: 'boolean',
				optional: false, nullable: false,
			},
			smtpHost: {
				type: 'string',
				optional: false, nullable: true,
			},
			smtpPort: {
				type: 'number',
				optional: false, nullable: true,
			},
			smtpUser: {
				type: 'string',
				optional: false, nullable: true,
			},
			smtpPass: {
				type: 'string',
				optional: false, nullable: true,
			},
			swPrivateKey: {
				type: 'string',
				optional: false, nullable: true,
			},
			useObjectStorage: {
				type: 'boolean',
				optional: false, nullable: false,
			},
			objectStorageBaseUrl: {
				type: 'string',
				optional: false, nullable: true,
			},
			objectStorageBucket: {
				type: 'string',
				optional: false, nullable: true,
			},
			objectStoragePrefix: {
				type: 'string',
				optional: false, nullable: true,
			},
			objectStorageEndpoint: {
				type: 'string',
				optional: false, nullable: true,
			},
			objectStorageRegion: {
				type: 'string',
				optional: false, nullable: true,
			},
			objectStoragePort: {
				type: 'number',
				optional: false, nullable: true,
			},
			objectStorageAccessKey: {
				type: 'string',
				optional: false, nullable: true,
			},
			objectStorageSecretKey: {
				type: 'string',
				optional: false, nullable: true,
			},
			objectStorageUseSSL: {
				type: 'boolean',
				optional: false, nullable: false,
			},
			objectStorageUseProxy: {
				type: 'boolean',
				optional: false, nullable: false,
			},
			objectStorageSetPublicRead: {
				type: 'boolean',
				optional: false, nullable: false,
			},
			enableIpLogging: {
				type: 'boolean',
				optional: false, nullable: false,
			},
			enableActiveEmailValidation: {
				type: 'boolean',
				optional: false, nullable: false,
			},
			enableChartsForRemoteUser: {
				type: 'boolean',
				optional: false, nullable: false,
			},
			enableChartsForFederatedInstances: {
				type: 'boolean',
				optional: false, nullable: false,
			},
			enableServerMachineStats: {
				type: 'boolean',
				optional: false, nullable: false,
			},
			enableIdenticonGeneration: {
				type: 'boolean',
				optional: false, nullable: false,
			},
			manifestJsonOverride: {
				type: 'string',
				optional: false, nullable: false,
			},
			policies: {
				type: 'object',
				optional: false, nullable: false,
			},
			enableFanoutTimeline: {
				type: 'boolean',
				optional: false, nullable: false,
			},
			perLocalUserUserTimelineCacheMax: {
				type: 'number',
				optional: false, nullable: false,
			},
			perRemoteUserUserTimelineCacheMax: {
				type: 'number',
				optional: false, nullable: false,
			},
			perUserHomeTimelineCacheMax: {
				type: 'number',
				optional: false, nullable: false,
			},
			perUserListTimelineCacheMax: {
				type: 'number',
				optional: false, nullable: false,
			},
<<<<<<< HEAD
			notesPerOneAd: {
				type: 'number',
				optional: false, nullable: false,
=======
			urlPreviewDenyList: {
				type: 'array',
				optional: true, nullable: false,
				items: {
					type: 'string',
					optional: false, nullable: false,
				},
>>>>>>> 85c15bfe
			},
		},
	},
} as const;

export const paramDef = {
	type: 'object',
	properties: {
	},
	required: [],
} as const;

@Injectable()
export default class extends Endpoint<typeof meta, typeof paramDef> { // eslint-disable-line import/no-default-export
	constructor(
		@Inject(DI.config)
		private config: Config,

		private metaService: MetaService,
	) {
		super(meta, paramDef, async () => {
			const instance = await this.metaService.fetch(true);

			return {
				maintainerName: instance.maintainerName,
				maintainerEmail: instance.maintainerEmail,
				version: this.config.version,
				name: instance.name,
				shortName: instance.shortName,
				uri: this.config.url,
				description: instance.description,
				langs: instance.langs,
				tosUrl: instance.termsOfServiceUrl,
				repositoryUrl: instance.repositoryUrl,
				feedbackUrl: instance.feedbackUrl,
				impressumUrl: instance.impressumUrl,
				privacyPolicyUrl: instance.privacyPolicyUrl,
				disableRegistration: instance.disableRegistration,
				emailRequiredForSignup: instance.emailRequiredForSignup,
				enableHcaptcha: instance.enableHcaptcha,
				hcaptchaSiteKey: instance.hcaptchaSiteKey,
				enableRecaptcha: instance.enableRecaptcha,
				recaptchaSiteKey: instance.recaptchaSiteKey,
				enableTurnstile: instance.enableTurnstile,
				turnstileSiteKey: instance.turnstileSiteKey,
				swPublickey: instance.swPublicKey,
				themeColor: instance.themeColor,
				mascotImageUrl: instance.mascotImageUrl,
				bannerUrl: instance.bannerUrl,
				serverErrorImageUrl: instance.serverErrorImageUrl,
				notFoundImageUrl: instance.notFoundImageUrl,
				infoImageUrl: instance.infoImageUrl,
				iconUrl: instance.iconUrl,
				app192IconUrl: instance.app192IconUrl,
				app512IconUrl: instance.app512IconUrl,
				backgroundImageUrl: instance.backgroundImageUrl,
				logoImageUrl: instance.logoImageUrl,
				defaultLightTheme: instance.defaultLightTheme,
				defaultDarkTheme: instance.defaultDarkTheme,
				enableEmail: instance.enableEmail,
				enableServiceWorker: instance.enableServiceWorker,
				translatorAvailable: instance.deeplAuthKey != null,
				cacheRemoteFiles: instance.cacheRemoteFiles,
				cacheRemoteSensitiveFiles: instance.cacheRemoteSensitiveFiles,
				pinnedUsers: instance.pinnedUsers,
				hiddenTags: instance.hiddenTags,
				blockedHosts: instance.blockedHosts,
				silencedHosts: instance.silencedHosts,
				sensitiveWords: instance.sensitiveWords,
				preservedUsernames: instance.preservedUsernames,
				hcaptchaSecretKey: instance.hcaptchaSecretKey,
				recaptchaSecretKey: instance.recaptchaSecretKey,
				turnstileSecretKey: instance.turnstileSecretKey,
				sensitiveMediaDetection: instance.sensitiveMediaDetection,
				sensitiveMediaDetectionSensitivity: instance.sensitiveMediaDetectionSensitivity,
				setSensitiveFlagAutomatically: instance.setSensitiveFlagAutomatically,
				enableSensitiveMediaDetectionForVideos: instance.enableSensitiveMediaDetectionForVideos,
				proxyAccountId: instance.proxyAccountId,
				summalyProxy: instance.summalyProxy,
				email: instance.email,
				smtpSecure: instance.smtpSecure,
				smtpHost: instance.smtpHost,
				smtpPort: instance.smtpPort,
				smtpUser: instance.smtpUser,
				smtpPass: instance.smtpPass,
				swPrivateKey: instance.swPrivateKey,
				useObjectStorage: instance.useObjectStorage,
				objectStorageBaseUrl: instance.objectStorageBaseUrl,
				objectStorageBucket: instance.objectStorageBucket,
				objectStoragePrefix: instance.objectStoragePrefix,
				objectStorageEndpoint: instance.objectStorageEndpoint,
				objectStorageRegion: instance.objectStorageRegion,
				objectStoragePort: instance.objectStoragePort,
				objectStorageAccessKey: instance.objectStorageAccessKey,
				objectStorageSecretKey: instance.objectStorageSecretKey,
				objectStorageUseSSL: instance.objectStorageUseSSL,
				objectStorageUseProxy: instance.objectStorageUseProxy,
				objectStorageSetPublicRead: instance.objectStorageSetPublicRead,
				objectStorageS3ForcePathStyle: instance.objectStorageS3ForcePathStyle,
				deeplAuthKey: instance.deeplAuthKey,
				deeplIsPro: instance.deeplIsPro,
				enableIpLogging: instance.enableIpLogging,
				enableActiveEmailValidation: instance.enableActiveEmailValidation,
				enableChartsForRemoteUser: instance.enableChartsForRemoteUser,
				enableChartsForFederatedInstances: instance.enableChartsForFederatedInstances,
				enableServerMachineStats: instance.enableServerMachineStats,
				enableIdenticonGeneration: instance.enableIdenticonGeneration,
				policies: { ...DEFAULT_POLICIES, ...instance.policies },
				manifestJsonOverride: instance.manifestJsonOverride,
				enableFanoutTimeline: instance.enableFanoutTimeline,
				perLocalUserUserTimelineCacheMax: instance.perLocalUserUserTimelineCacheMax,
				perRemoteUserUserTimelineCacheMax: instance.perRemoteUserUserTimelineCacheMax,
				perUserHomeTimelineCacheMax: instance.perUserHomeTimelineCacheMax,
				perUserListTimelineCacheMax: instance.perUserListTimelineCacheMax,
<<<<<<< HEAD
				notesPerOneAd: instance.notesPerOneAd,
=======
				urlPreviewDenyList: instance.urlPreviewDenyList,
>>>>>>> 85c15bfe
			};
		});
	}
}<|MERGE_RESOLUTION|>--- conflicted
+++ resolved
@@ -311,11 +311,10 @@
 				type: 'number',
 				optional: false, nullable: false,
 			},
-<<<<<<< HEAD
 			notesPerOneAd: {
 				type: 'number',
 				optional: false, nullable: false,
-=======
+			},
 			urlPreviewDenyList: {
 				type: 'array',
 				optional: true, nullable: false,
@@ -323,7 +322,6 @@
 					type: 'string',
 					optional: false, nullable: false,
 				},
->>>>>>> 85c15bfe
 			},
 		},
 	},
@@ -438,11 +436,8 @@
 				perRemoteUserUserTimelineCacheMax: instance.perRemoteUserUserTimelineCacheMax,
 				perUserHomeTimelineCacheMax: instance.perUserHomeTimelineCacheMax,
 				perUserListTimelineCacheMax: instance.perUserListTimelineCacheMax,
-<<<<<<< HEAD
 				notesPerOneAd: instance.notesPerOneAd,
-=======
 				urlPreviewDenyList: instance.urlPreviewDenyList,
->>>>>>> 85c15bfe
 			};
 		});
 	}
