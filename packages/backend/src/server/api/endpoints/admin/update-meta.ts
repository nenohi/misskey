--- conflicted
+++ resolved
@@ -437,11 +437,7 @@
 			}
 
 			if (ps.repositoryUrl !== undefined) {
-<<<<<<< HEAD
-				set.repositoryUrl = ps.repositoryUrl ?? 'https://github.com/misskey-dev/misskey';
-=======
 				set.repositoryUrl = URL.canParse(ps.repositoryUrl!) ? ps.repositoryUrl : null;
->>>>>>> b36e6b1a
 			}
 
 			if (ps.feedbackUrl !== undefined) {
