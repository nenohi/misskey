--- conflicted
+++ resolved
@@ -6,13 +6,8 @@
 import { Inject, Injectable } from '@nestjs/common';
 import ms from 'ms';
 import { Endpoint } from '@/server/api/endpoint-base.js';
-<<<<<<< HEAD
-import type { ChannelsRepository, DriveFilesRepository } from '@/models/index.js';
-import type { MiChannel } from '@/models/entities/Channel.js';
-=======
 import type { ChannelsRepository, DriveFilesRepository } from '@/models/_.js';
 import type { MiChannel } from '@/models/Channel.js';
->>>>>>> f32915b5
 import { IdService } from '@/core/IdService.js';
 import { ChannelEntityService } from '@/core/entities/ChannelEntityService.js';
 import { DI } from '@/di-symbols.js';
