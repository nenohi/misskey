/*
 * SPDX-FileCopyrightText: syuilo and other misskey contributors
 * SPDX-License-Identifier: AGPL-3.0-only
 */

import { Inject, Injectable } from '@nestjs/common';
import ms from 'ms';
import { Endpoint } from '@/server/api/endpoint-base.js';
import { QueueService } from '@/core/QueueService.js';
<<<<<<< HEAD
import type { AntennasRepository, DriveFilesRepository, UsersRepository, MiAntenna as _Antenna } from '@/models/index.js';
=======
import type { AntennasRepository, DriveFilesRepository, UsersRepository, MiAntenna as _Antenna } from '@/models/_.js';
>>>>>>> f32915b5
import { DI } from '@/di-symbols.js';
import { RoleService } from '@/core/RoleService.js';
import { DownloadService } from '@/core/DownloadService.js';
import { ApiError } from '../../error.js';

export const meta = {
	secure: true,
	requireCredential: true,
	requireRolePolicy: 'canCreateContent',

	prohibitMoved: true,

	limit: {
		duration: ms('1hour'),
		max: 1,
	},
	errors: {
		noSuchFile: {
			message: 'No such file.',
			code: 'NO_SUCH_FILE',
			id: '3b71d086-c3fa-431c-b01d-ded65a777172',
		},
		noSuchUser: {
			message: 'No such user.',
			code: 'NO_SUCH_USER',
			id: 'e842c379-8ac7-4cf7-b07a-4d4de7e4671c',
		},
		emptyFile: {
			message: 'That file is empty.',
			code: 'EMPTY_FILE',
			id: '7f60115d-8d93-4b0f-bd0e-3815dcbb389f',
		},
		tooManyAntennas: {
			message: 'You cannot create antenna any more.',
			code: 'TOO_MANY_ANTENNAS',
			id: '600917d4-a4cb-4cc5-8ba8-7ac8ea3c7779',
		},
	},
} as const;

export const paramDef = {
	type: 'object',
	properties: {
		fileId: { type: 'string', format: 'misskey:id' },
	},
	required: ['fileId'],
} as const;

@Injectable() // eslint-disable-next-line import/no-default-export
export default class extends Endpoint<typeof meta, typeof paramDef> {
	constructor (
		@Inject(DI.driveFilesRepository)
		private driveFilesRepository: DriveFilesRepository,

		@Inject(DI.antennasRepository)
		private antennasRepository: AntennasRepository,

		@Inject(DI.usersRepository)
		private usersRepository: UsersRepository,

		private roleService: RoleService,
		private queueService: QueueService,
		private downloadService: DownloadService,
	) {
		super(meta, paramDef, async (ps, me) => {
			const userExist = await this.usersRepository.exist({ where: { id: me.id } });
			if (!userExist) throw new ApiError(meta.errors.noSuchUser);
			const file = await this.driveFilesRepository.findOneBy({ id: ps.fileId });
			if (file === null) throw new ApiError(meta.errors.noSuchFile);
			if (file.size === 0) throw new ApiError(meta.errors.emptyFile);
			const antennas: (_Antenna & { userListAccts: string[] | null })[] = JSON.parse(await this.downloadService.downloadTextFile(file.url));
			const currentAntennasCount = await this.antennasRepository.countBy({ userId: me.id });
			if (currentAntennasCount + antennas.length > (await this.roleService.getUserPolicies(me.id)).antennaLimit) {
				throw new ApiError(meta.errors.tooManyAntennas);
			}
			this.queueService.createImportAntennasJob(me, antennas);
		});
	}
}

export type Antenna = (_Antenna & { userListAccts: string[] | null })[];<|MERGE_RESOLUTION|>--- conflicted
+++ resolved
@@ -7,11 +7,7 @@
 import ms from 'ms';
 import { Endpoint } from '@/server/api/endpoint-base.js';
 import { QueueService } from '@/core/QueueService.js';
-<<<<<<< HEAD
-import type { AntennasRepository, DriveFilesRepository, UsersRepository, MiAntenna as _Antenna } from '@/models/index.js';
-=======
 import type { AntennasRepository, DriveFilesRepository, UsersRepository, MiAntenna as _Antenna } from '@/models/_.js';
->>>>>>> f32915b5
 import { DI } from '@/di-symbols.js';
 import { RoleService } from '@/core/RoleService.js';
 import { DownloadService } from '@/core/DownloadService.js';
