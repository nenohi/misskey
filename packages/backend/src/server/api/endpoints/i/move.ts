/*
 * SPDX-FileCopyrightText: syuilo and other misskey contributors
 * SPDX-License-Identifier: AGPL-3.0-only
 */
<<<<<<< HEAD

import { Inject, Injectable } from '@nestjs/common';
import ms from 'ms';
=======
>>>>>>> f32915b5

import { Injectable } from '@nestjs/common';
import ms from 'ms';

import { Endpoint } from '@/server/api/endpoint-base.js';
import { ApiError } from '@/server/api/error.js';

<<<<<<< HEAD
import { MiLocalUser, MiRemoteUser } from '@/models/entities/User.js';
=======
import { MiLocalUser, MiRemoteUser } from '@/models/User.js';
>>>>>>> f32915b5

import { AccountMoveService } from '@/core/AccountMoveService.js';
import { RemoteUserResolveService } from '@/core/RemoteUserResolveService.js';
import { ApiLoggerService } from '@/server/api/ApiLoggerService.js';
import { GetterService } from '@/server/api/GetterService.js';
import { ApPersonService } from '@/core/activitypub/models/ApPersonService.js';
import { UserEntityService } from '@/core/entities/UserEntityService.js';

import * as Acct from '@/misc/acct.js';

export const meta = {
	tags: ['users'],

	secure: true,
	requireCredential: true,
	requireRolePolicy: 'canUpdateContent',

	prohibitMoved: true,

	limit: {
		duration: ms('1day'),
		max: 5,
	},

	errors: {
		destinationAccountForbids: {
			message:
				'Destination account doesn\'t have proper \'Known As\' alias, or has already moved.',
			code: 'DESTINATION_ACCOUNT_FORBIDS',
			id: 'b5c90186-4ab0-49c8-9bba-a1f766282ba4',
		},
		rootForbidden: {
			message: 'The root can\'t migrate.',
			code: 'NOT_ROOT_FORBIDDEN',
			id: '4362e8dc-731f-4ad8-a694-be2a88922a24',
		},
		noSuchUser: {
			message: 'No such user.',
			code: 'NO_SUCH_USER',
			id: 'fcd2eef9-a9b2-4c4f-8624-038099e90aa5',
		},
		uriNull: {
			message: 'User ActivityPup URI is null.',
			code: 'URI_NULL',
			id: 'bf326f31-d430-4f97-9933-5d61e4d48a23',
		},
		localUriNull: {
			message: 'Local User ActivityPup URI is null.',
			code: 'URI_NULL',
			id: '95ba11b9-90e8-43a5-ba16-7acc1ab32e71',
		},
		alreadyMoved: {
			message: 'Account was already moved to another account.',
			code: 'ALREADY_MOVED',
			id: 'b234a14e-9ebe-4581-8000-074b3c215962',
		},
	},
} as const;

export const paramDef = {
	type: 'object',
	properties: {
		moveToAccount: { type: 'string' },
	},
	required: ['moveToAccount'],
} as const;

@Injectable()
export default class extends Endpoint<typeof meta, typeof paramDef> { // eslint-disable-line import/no-default-export
	constructor(
		private remoteUserResolveService: RemoteUserResolveService,
		private apiLoggerService: ApiLoggerService,
		private accountMoveService: AccountMoveService,
		private getterService: GetterService,
		private apPersonService: ApPersonService,
		private userEntityService: UserEntityService,
	) {
		super(meta, paramDef, async (ps, me) => {
			// check parameter
			if (!ps.moveToAccount) throw new ApiError(meta.errors.noSuchUser);
			// abort if user is the root
			if (me.isRoot) throw new ApiError(meta.errors.rootForbidden);
			// abort if user has already moved
			if (me.movedToUri) throw new ApiError(meta.errors.alreadyMoved);

			// parse user's input into the destination account
			const { username, host } = Acct.parse(ps.moveToAccount);
			// retrieve the destination account
			let moveTo = await this.remoteUserResolveService.resolveUser(username, host).catch((e) => {
				this.apiLoggerService.logger.warn(`failed to resolve remote user: ${e}`);
				throw new ApiError(meta.errors.noSuchUser);
			});
			const destination = await this.getterService.getUser(moveTo.id) as MiLocalUser | MiRemoteUser;
			const newUri = this.userEntityService.getUserUri(destination);

			// update local db
			await this.apPersonService.updatePerson(newUri);
			// retrieve updated user
			moveTo = await this.apPersonService.resolvePerson(newUri);

			// make sure that the user has indicated the old account as an alias
			const fromUrl = this.userEntityService.genLocalUserUri(me.id);
			let allowed = false;
			if (moveTo.alsoKnownAs) {
				for (const knownAs of moveTo.alsoKnownAs) {
					if (knownAs.includes(fromUrl)) {
						allowed = true;
						break;
					}
				}
			}

			// abort if unintended
			if (!allowed || moveTo.movedToUri) throw new ApiError(meta.errors.destinationAccountForbids);

			return await this.accountMoveService.moveFromLocal(me, moveTo);
		});
	}
}<|MERGE_RESOLUTION|>--- conflicted
+++ resolved
@@ -2,12 +2,6 @@
  * SPDX-FileCopyrightText: syuilo and other misskey contributors
  * SPDX-License-Identifier: AGPL-3.0-only
  */
-<<<<<<< HEAD
-
-import { Inject, Injectable } from '@nestjs/common';
-import ms from 'ms';
-=======
->>>>>>> f32915b5
 
 import { Injectable } from '@nestjs/common';
 import ms from 'ms';
@@ -15,11 +9,7 @@
 import { Endpoint } from '@/server/api/endpoint-base.js';
 import { ApiError } from '@/server/api/error.js';
 
-<<<<<<< HEAD
-import { MiLocalUser, MiRemoteUser } from '@/models/entities/User.js';
-=======
 import { MiLocalUser, MiRemoteUser } from '@/models/User.js';
->>>>>>> f32915b5
 
 import { AccountMoveService } from '@/core/AccountMoveService.js';
 import { RemoteUserResolveService } from '@/core/RemoteUserResolveService.js';
