--- conflicted
+++ resolved
@@ -32,11 +32,7 @@
 		private announcementService: AnnouncementService,
 	) {
 		super(meta, paramDef, async (ps, me) => {
-<<<<<<< HEAD
-			await this.announcementService.markAsRead(me, ps.announcementId);
-=======
 			await this.announcementService.read(me, ps.announcementId);
->>>>>>> f32915b5
 		});
 	}
 }