/*
 * SPDX-FileCopyrightText: syuilo and misskey-project
 * SPDX-License-Identifier: AGPL-3.0-only
 */

import { createHash } from 'crypto';
import ms from 'ms';
import { In } from 'typeorm';
import { Inject, Injectable } from '@nestjs/common';
import * as Redis from 'ioredis';
import type { MiUser } from '@/models/User.js';
import type { UsersRepository, NotesRepository, BlockingsRepository, DriveFilesRepository, ChannelsRepository } from '@/models/_.js';
import type { MiDriveFile } from '@/models/DriveFile.js';
import type { MiNote } from '@/models/Note.js';
import type { MiChannel } from '@/models/Channel.js';
import { MAX_NOTE_TEXT_LENGTH } from '@/const.js';
import { Endpoint } from '@/server/api/endpoint-base.js';
import { NoteEntityService } from '@/core/entities/NoteEntityService.js';
import { NoteCreateService } from '@/core/NoteCreateService.js';
import { DI } from '@/di-symbols.js';
import { isPureRenote } from '@/misc/is-pure-renote.js';
import { IdentifiableError } from '@/misc/identifiable-error.js';
import { LoggerService } from '@/core/LoggerService.js';
import { ApiError } from '../../error.js';

export const meta = {
	tags: ['notes'],

	requireCredential: true,
	requireRolePolicy: 'canCreateContent',

	prohibitMoved: true,

	limit: {
		duration: ms('1hour'),
		max: 300,
	},

	kind: 'write:notes',

	res: {
		type: 'object',
		optional: false, nullable: false,
		properties: {
			createdNote: {
				type: 'object',
				optional: false, nullable: false,
				ref: 'Note',
			},
		},
	},

	errors: {
		processing: {
			message: 'We are processing your request. Please wait a moment.',
			code: 'PROCESSING',
			id: '3247052c-005d-440e-b3d8-2a64274483b0',
			httpStatusCode: 202,
		},

		noSuchRenoteTarget: {
			message: 'No such renote target.',
			code: 'NO_SUCH_RENOTE_TARGET',
			id: 'b5c90186-4ab0-49c8-9bba-a1f76c282ba4',
		},

		cannotReRenote: {
			message: 'You can not Renote a pure Renote.',
			code: 'CANNOT_RENOTE_TO_A_PURE_RENOTE',
			id: 'fd4cc33e-2a37-48dd-99cc-9b806eb2031a',
		},

		cannotRenoteDueToVisibility: {
			message: 'You can not Renote due to target visibility.',
			code: 'CANNOT_RENOTE_DUE_TO_VISIBILITY',
			id: 'be9529e9-fe72-4de0-ae43-0b363c4938af',
		},

		noSuchReplyTarget: {
			message: 'No such reply target.',
			code: 'NO_SUCH_REPLY_TARGET',
			id: '749ee0f6-d3da-459a-bf02-282e2da4292c',
		},

		cannotReplyToInvisibleNote: {
			message: 'You cannot reply to an invisible Note.',
			code: 'CANNOT_REPLY_TO_AN_INVISIBLE_NOTE',
			id: 'b98980fa-3780-406c-a935-b6d0eeee10d1',
		},

		cannotReplyToPureRenote: {
			message: 'You can not reply to a pure Renote.',
			code: 'CANNOT_REPLY_TO_A_PURE_RENOTE',
			id: '3ac74a84-8fd5-4bb0-870f-01804f82ce15',
		},

		cannotReplyToSpecifiedVisibilityNoteWithExtendedVisibility: {
			message: 'You cannot reply to a specified visibility note with extended visibility.',
			code: 'CANNOT_REPLY_TO_SPECIFIED_VISIBILITY_NOTE_WITH_EXTENDED_VISIBILITY',
			id: 'ed940410-535c-4d5e-bfa3-af798671e93c',
		},

		cannotCreateAlreadyExpiredPoll: {
			message: 'Poll is already expired.',
			code: 'CANNOT_CREATE_ALREADY_EXPIRED_POLL',
			id: '04da457d-b083-4055-9082-955525eda5a5',
		},

		noSuchChannel: {
			message: 'No such channel.',
			code: 'NO_SUCH_CHANNEL',
			id: 'b1653923-5453-4edc-b786-7c4f39bb0bbb',
		},

		youHaveBeenBlocked: {
			message: 'You have been blocked by this user.',
			code: 'YOU_HAVE_BEEN_BLOCKED',
			id: 'b390d7e1-8a5e-46ed-b625-06271cafd3d3',
		},

		noSuchFile: {
			message: 'Some files are not found.',
			code: 'NO_SUCH_FILE',
			id: 'b6992544-63e7-67f0-fa7f-32444b1b5306',
		},

		cannotRenoteOutsideOfChannel: {
			message: 'Cannot renote outside of channel.',
			code: 'CANNOT_RENOTE_OUTSIDE_OF_CHANNEL',
			id: '33510210-8452-094c-6227-4a6c05d99f00',
		},

		containsProhibitedWords: {
			message: 'Cannot post because it contains prohibited words.',
			code: 'CONTAINS_PROHIBITED_WORDS',
			id: 'aa6e01d3-a85c-669d-758a-76aab43af334',
		},

		containsTooManyMentions: {
			message: 'Cannot post because it exceeds the allowed number of mentions.',
			code: 'CONTAINS_TOO_MANY_MENTIONS',
			id: '4de0363a-3046-481b-9b0f-feff3e211025',
		},
	},
} as const;

export const paramDef = {
	type: 'object',
	properties: {
		visibility: { type: 'string', enum: ['public', 'home', 'followers', 'specified'], default: 'public' },
		visibleUserIds: { type: 'array', uniqueItems: true, items: {
			type: 'string', format: 'misskey:id',
		} },
		cw: { type: 'string', nullable: true, minLength: 1, maxLength: 100 },
		localOnly: { type: 'boolean', default: false },
		reactionAcceptance: { type: 'string', nullable: true, enum: [null, 'likeOnly', 'likeOnlyForRemote', 'nonSensitiveOnly', 'nonSensitiveOnlyForLocalLikeOnlyForRemote'], default: null },
		noExtractMentions: { type: 'boolean', default: false },
		noExtractHashtags: { type: 'boolean', default: false },
		noExtractEmojis: { type: 'boolean', default: false },
		replyId: { type: 'string', format: 'misskey:id', nullable: true },
		renoteId: { type: 'string', format: 'misskey:id', nullable: true },
		channelId: { type: 'string', format: 'misskey:id', nullable: true },

		// anyOf内にバリデーションを書いても最初の一つしかチェックされない
		// See https://github.com/misskey-dev/misskey/pull/10082
		text: {
			type: 'string',
			minLength: 1,
			maxLength: MAX_NOTE_TEXT_LENGTH,
			nullable: true,
		},
		fileIds: {
			type: 'array',
			uniqueItems: true,
			minItems: 1,
			maxItems: 16,
			items: { type: 'string', format: 'misskey:id' },
		},
		mediaIds: {
			type: 'array',
			uniqueItems: true,
			minItems: 1,
			maxItems: 16,
			items: { type: 'string', format: 'misskey:id' },
		},
		poll: {
			type: 'object',
			nullable: true,
			properties: {
				choices: {
					type: 'array',
					uniqueItems: true,
					minItems: 2,
					maxItems: 10,
					items: { type: 'string', minLength: 1, maxLength: 50 },
				},
				multiple: { type: 'boolean' },
				expiresAt: { type: 'integer', nullable: true },
				expiredAfter: { type: 'integer', nullable: true, minimum: 1 },
			},
			required: ['choices'],
		},
	},
	// (re)note with text, files and poll are optional
	if: {
		properties: {
			renoteId: {
				type: 'null',
			},
			fileIds: {
				type: 'null',
			},
			mediaIds: {
				type: 'null',
			},
			poll: {
				type: 'null',
			},
		},
	},
	then: {
		properties: {
			text: {
				type: 'string',
				minLength: 1,
				maxLength: MAX_NOTE_TEXT_LENGTH,
				pattern: '[^\\s]+',
			},
		},
		required: ['text'],
	},
} as const;

@Injectable()
export default class extends Endpoint<typeof meta, typeof paramDef> { // eslint-disable-line import/no-default-export
	constructor(
		@Inject(DI.redisForTimelines)
		private redisForTimelines: Redis.Redis,

		@Inject(DI.usersRepository)
		private usersRepository: UsersRepository,

		@Inject(DI.notesRepository)
		private notesRepository: NotesRepository,

		@Inject(DI.blockingsRepository)
		private blockingsRepository: BlockingsRepository,

		@Inject(DI.driveFilesRepository)
		private driveFilesRepository: DriveFilesRepository,

		@Inject(DI.channelsRepository)
		private channelsRepository: ChannelsRepository,

		private loggerService: LoggerService,
		private noteEntityService: NoteEntityService,
		private noteCreateService: NoteCreateService,
	) {
		super(meta, paramDef, async (ps, me, _token, _file, _cleanup, ip, headers) => {
			const logger = this.loggerService.getLogger('api:notes:create');
			const hash = createHash('sha256').update(JSON.stringify(ps)).digest('base64');
			logger.setContext({ userId: me.id, hash, ip, headers });
			logger.info('Requested to create a note.');

			const idempotent = process.env.FORCE_IGNORE_IDEMPOTENCY_FOR_TESTING !== 'true' ? await this.redisForTimelines.get(`note:idempotent:${me.id}:${hash}`) : null;
			if (idempotent === '_') { // 他のサーバーで処理中
				logger.warn('The request is being processed by another server.');
				throw new ApiError(meta.errors.processing);
			}

			// すでに同じリクエストが処理されている場合、そのノートを返す
			// ただし、記録されているノート見つからない場合は、新規として処理を続行
			if (idempotent) {
				const note = await this.notesRepository.findOneBy({ id: idempotent });
				if (note) {
					logger.info('The request has already been processed.', { noteId: note.id });
					return { createdNote: await this.noteEntityService.pack(note, me) };
				}
			}

			// 30秒の間、リクエストを処理中として記録
			await this.redisForTimelines.set(`note:idempotent:${me.id}:${hash}`, '_', 'EX', 30);

			let visibleUsers: MiUser[] = [];
			if (ps.visibleUserIds) {
				visibleUsers = await this.usersRepository.findBy({
					id: In(ps.visibleUserIds),
				});
			}

			let files: MiDriveFile[] = [];
			const fileIds = ps.fileIds ?? ps.mediaIds ?? null;
			if (fileIds != null) {
				files = await this.driveFilesRepository.createQueryBuilder('file')
					.where('file.userId = :userId AND file.id IN (:...fileIds)', {
						userId: me.id,
						fileIds,
					})
					.orderBy('array_position(ARRAY[:...fileIds], "id"::text)')
					.setParameters({ fileIds })
					.getMany();

				if (files.length !== fileIds.length) {
					logger.error('Some files are not found.', { missingFileIds: fileIds.filter(id => !files.some(file => file.id === id)) });
					throw new ApiError(meta.errors.noSuchFile);
				}
			}

			let renote: MiNote | null = null;
			if (ps.renoteId != null) {
				// Fetch renote to note
				renote = await this.notesRepository.findOneBy({ id: ps.renoteId });

				if (renote == null) {
					logger.error('No such renote target.', { renoteId: ps.renoteId });
					throw new ApiError(meta.errors.noSuchRenoteTarget);
				} else if (isPureRenote(renote)) {
					logger.error('Cannot Renote a pure Renote.', { renoteId: ps.renoteId });
					throw new ApiError(meta.errors.cannotReRenote);
				}

				// Check blocking
				if (renote.userId !== me.id) {
					const blockExist = await this.blockingsRepository.exists({
						where: {
							blockerId: renote.userId,
							blockeeId: me.id,
						},
					});
					if (blockExist) {
						logger.error('User has been blocked by the user who wrote the note.', { renoteUserId: renote.userId });
						throw new ApiError(meta.errors.youHaveBeenBlocked);
					}
				}

				if (renote.visibility === 'followers' && renote.userId !== me.id) {
					// 他人のfollowers noteはreject
					logger.error('Cannot Renote due to target visibility.', { renoteId: ps.renoteId, renoteVisibility: renote.visibility });
					throw new ApiError(meta.errors.cannotRenoteDueToVisibility);
				} else if (renote.visibility === 'specified') {
					// specified / direct noteはreject
					logger.error('Cannot Renote due to target visibility.', { renoteId: ps.renoteId, renoteVisibility: renote.visibility });
					throw new ApiError(meta.errors.cannotRenoteDueToVisibility);
				}

				if (renote.channelId && renote.channelId !== ps.channelId) {
					// チャンネルのノートに対しリノート要求がきたとき、チャンネル外へのリノート可否をチェック
					// リノートのユースケースのうち、チャンネル内→チャンネル外は少数だと考えられるため、JOINはせず必要な時に都度取得する
					const renoteChannel = await this.channelsRepository.findOneBy({ id: renote.channelId });
					if (renoteChannel == null) {
						// リノートしたいノートが書き込まれているチャンネルが無い
						logger.error('No such channel.', { channelId: renote.channelId });
						throw new ApiError(meta.errors.noSuchChannel);
					} else if (!renoteChannel.allowRenoteToExternal) {
						// リノート作成のリクエストだが、対象チャンネルがリノート禁止だった場合
						logger.error('Cannot renote outside of channel.', { channelId: renote.channelId });
						throw new ApiError(meta.errors.cannotRenoteOutsideOfChannel);
					}
				}
			}

			let reply: MiNote | null = null;
			if (ps.replyId != null) {
				// Fetch reply
				reply = await this.notesRepository.findOneBy({ id: ps.replyId });

				if (reply == null) {
					logger.error('No such reply target.', { replyId: ps.replyId });
					throw new ApiError(meta.errors.noSuchReplyTarget);
				} else if (isPureRenote(reply)) {
					logger.error('Cannot reply to a pure Renote.', { replyId: ps.replyId });
					throw new ApiError(meta.errors.cannotReplyToPureRenote);
				} else if (!await this.noteEntityService.isVisibleForMe(reply, me.id)) {
					logger.error('Cannot reply to an invisible Note.', { replyId: ps.replyId });
					throw new ApiError(meta.errors.cannotReplyToInvisibleNote);
				} else if (reply.visibility === 'specified' && ps.visibility !== 'specified') {
					throw new ApiError(meta.errors.cannotReplyToSpecifiedVisibilityNoteWithExtendedVisibility);
				}

				// Check blocking
				if (reply.userId !== me.id) {
					const blockExist = await this.blockingsRepository.exists({
						where: {
							blockerId: reply.userId,
							blockeeId: me.id,
						},
					});
					if (blockExist) {
						logger.error('User has been blocked by the user who wrote the note.', { replyUserId: reply.userId });
						throw new ApiError(meta.errors.youHaveBeenBlocked);
					}
				}
			}

			if (ps.poll) {
				if (typeof ps.poll.expiresAt === 'number') {
					if (ps.poll.expiresAt < Date.now()) {
						logger.error('Poll is already expired.', { expiresAt: ps.poll.expiresAt });
						throw new ApiError(meta.errors.cannotCreateAlreadyExpiredPoll);
					}
				} else if (typeof ps.poll.expiredAfter === 'number') {
					ps.poll.expiresAt = Date.now() + ps.poll.expiredAfter;
				}
			}

			let channel: MiChannel | null = null;
			if (ps.channelId != null) {
				channel = await this.channelsRepository.findOneBy({ id: ps.channelId, isArchived: false });

				if (channel == null) {
					logger.error('No such channel.', { channelId: ps.channelId });
					throw new ApiError(meta.errors.noSuchChannel);
				}
			}

			// 投稿を作成
			try {
				const note = await this.noteCreateService.create(me, {
					createdAt: new Date(),
					files: files,
					poll: ps.poll ? {
						choices: ps.poll.choices,
						multiple: ps.poll.multiple ?? false,
						expiresAt: ps.poll.expiresAt ? new Date(ps.poll.expiresAt) : null,
					} : undefined,
					text: ps.text ?? undefined,
					reply,
					renote,
					cw: ps.cw,
					localOnly: ps.localOnly,
					reactionAcceptance: ps.reactionAcceptance,
					visibility: ps.visibility,
					visibleUsers,
					channel,
					apMentions: ps.noExtractMentions ? [] : undefined,
					apHashtags: ps.noExtractHashtags ? [] : undefined,
					apEmojis: ps.noExtractEmojis ? [] : undefined,
				});

				// 1分間、リクエストの処理結果を記録
				await this.redisForTimelines.set(`note:idempotent:${me.id}:${hash}`, note.id, 'EX', 60);

				logger.info('Successfully created a note.', { noteId: note.id });
				return {
					createdNote: await this.noteEntityService.pack(note, me),
				};
<<<<<<< HEAD
			} catch (err) {
				// エラーが発生した場合、リクエストの処理結果を削除
				await this.redisForTimelines.unlink(`note:idempotent:${me.id}:${hash}`);

				logger.error('Failed to create a note.', { error: err });

				if (err instanceof IdentifiableError) {
					if (err.id === '057d8d3e-b7ca-4f8b-b38c-dcdcbf34dc30') throw new ApiError(meta.errors.containsProhibitedWords);
				}

				throw err;
=======
			} catch (e) {
				// TODO: 他のErrorもここでキャッチしてエラーメッセージを当てるようにしたい
				if (e instanceof IdentifiableError) {
					if (e.id === '689ee33f-f97c-479a-ac49-1b9f8140af99') {
						throw new ApiError(meta.errors.containsProhibitedWords);
					} else if (e.id === '9f466dab-c856-48cd-9e65-ff90ff750580') {
						throw new ApiError(meta.errors.containsTooManyMentions);
					}
				}
				throw e;
>>>>>>> fe5efd92
			}
		});
	}
}<|MERGE_RESOLUTION|>--- conflicted
+++ resolved
@@ -444,7 +444,6 @@
 				return {
 					createdNote: await this.noteEntityService.pack(note, me),
 				};
-<<<<<<< HEAD
 			} catch (err) {
 				// エラーが発生した場合、リクエストの処理結果を削除
 				await this.redisForTimelines.unlink(`note:idempotent:${me.id}:${hash}`);
@@ -452,22 +451,11 @@
 				logger.error('Failed to create a note.', { error: err });
 
 				if (err instanceof IdentifiableError) {
-					if (err.id === '057d8d3e-b7ca-4f8b-b38c-dcdcbf34dc30') throw new ApiError(meta.errors.containsProhibitedWords);
+					if (err.id === '689ee33f-f97c-479a-ac49-1b9f8140af99') throw new ApiError(meta.errors.containsProhibitedWords);
+					if (err.id === '9f466dab-c856-48cd-9e65-ff90ff750580') throw new ApiError(meta.errors.containsTooManyMentions);
 				}
 
 				throw err;
-=======
-			} catch (e) {
-				// TODO: 他のErrorもここでキャッチしてエラーメッセージを当てるようにしたい
-				if (e instanceof IdentifiableError) {
-					if (e.id === '689ee33f-f97c-479a-ac49-1b9f8140af99') {
-						throw new ApiError(meta.errors.containsProhibitedWords);
-					} else if (e.id === '9f466dab-c856-48cd-9e65-ff90ff750580') {
-						throw new ApiError(meta.errors.containsTooManyMentions);
-					}
-				}
-				throw e;
->>>>>>> fe5efd92
 			}
 		});
 	}
