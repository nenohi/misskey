/*
 * SPDX-FileCopyrightText: syuilo and misskey-project
 * SPDX-License-Identifier: AGPL-3.0-only
 */

import { Brackets } from 'typeorm';
import { Inject, Injectable } from '@nestjs/common';
import type { NotesRepository, ChannelFollowingsRepository } from '@/models/_.js';
import { Endpoint } from '@/server/api/endpoint-base.js';
import ActiveUsersChart from '@/core/chart/charts/active-users.js';
import { NoteEntityService } from '@/core/entities/NoteEntityService.js';
import { DI } from '@/di-symbols.js';
import { RoleService } from '@/core/RoleService.js';
import { IdService } from '@/core/IdService.js';
import { CacheService } from '@/core/CacheService.js';
import { FanoutTimelineName } from '@/core/FanoutTimelineService.js';
import { QueryService } from '@/core/QueryService.js';
import { UserFollowingService } from '@/core/UserFollowingService.js';
import { MetaService } from '@/core/MetaService.js';
import { MiLocalUser } from '@/models/User.js';
import { FanoutTimelineEndpointService } from '@/core/FanoutTimelineEndpointService.js';
import { ApiError } from '../../error.js';

export const meta = {
	tags: ['notes'],

	requireCredential: true,
	kind: 'read:account',

	res: {
		type: 'array',
		optional: false, nullable: false,
		items: {
			type: 'object',
			optional: false, nullable: false,
			ref: 'Note',
		},
	},

	errors: {
		stlDisabled: {
			message: 'Hybrid timeline has been disabled.',
			code: 'STL_DISABLED',
			id: '620763f4-f621-4533-ab33-0577a1a3c342',
		},
<<<<<<< HEAD
=======

		bothWithRepliesAndWithFiles: {
			message: 'Specifying both withReplies and withFiles is not supported',
			code: 'BOTH_WITH_REPLIES_AND_WITH_FILES',
			id: 'dfaa3eb7-8002-4cb7-bcc4-1095df46656f',
		},
>>>>>>> 4f80b6fa
	},
} as const;

export const paramDef = {
	type: 'object',
	properties: {
		limit: { type: 'integer', minimum: 1, maximum: 100, default: 10 },
		sinceId: { type: 'string', format: 'misskey:id' },
		untilId: { type: 'string', format: 'misskey:id' },
		sinceDate: { type: 'integer' },
		untilDate: { type: 'integer' },
		allowPartial: { type: 'boolean', default: false }, // true is recommended but for compatibility false by default
		includeMyRenotes: { type: 'boolean', default: true },
		includeRenotedMyNotes: { type: 'boolean', default: true },
		includeLocalRenotes: { type: 'boolean', default: true },
		withFiles: { type: 'boolean', default: false },
		withRenotes: { type: 'boolean', default: true },
		withReplies: { type: 'boolean', default: false },
	},
	required: [],
} as const;

@Injectable()
export default class extends Endpoint<typeof meta, typeof paramDef> { // eslint-disable-line import/no-default-export
	constructor(
		@Inject(DI.notesRepository)
		private notesRepository: NotesRepository,

		@Inject(DI.channelFollowingsRepository)
		private channelFollowingsRepository: ChannelFollowingsRepository,

		private noteEntityService: NoteEntityService,
		private roleService: RoleService,
		private activeUsersChart: ActiveUsersChart,
		private idService: IdService,
		private cacheService: CacheService,
		private queryService: QueryService,
		private userFollowingService: UserFollowingService,
		private metaService: MetaService,
		private fanoutTimelineEndpointService: FanoutTimelineEndpointService,
	) {
		super(meta, paramDef, async (ps, me) => {
			const untilId = ps.untilId ?? (ps.untilDate ? this.idService.gen(ps.untilDate!) : null);
			const sinceId = ps.sinceId ?? (ps.sinceDate ? this.idService.gen(ps.sinceDate!) : null);

			const policies = await this.roleService.getUserPolicies(me.id);
			if (!policies.ltlAvailable) {
				throw new ApiError(meta.errors.stlDisabled);
			}

			const serverSettings = await this.metaService.fetch();

			if (!serverSettings.enableFanoutTimeline) {
				const timeline = await this.getFromDb({
					untilId,
					sinceId,
					limit: ps.limit,
					includeMyRenotes: ps.includeMyRenotes,
					includeRenotedMyNotes: ps.includeRenotedMyNotes,
					includeLocalRenotes: ps.includeLocalRenotes,
					withFiles: ps.withFiles,
					withReplies: ps.withReplies,
				}, me);

				process.nextTick(() => {
					this.activeUsersChart.read(me);
				});

				return await this.noteEntityService.packMany(timeline, me);
			}

			let timelineConfig: FanoutTimelineName[];
			if (ps.withFiles) {
				timelineConfig = [`homeTimelineWithFiles:${me.id}`, 'localTimelineWithFiles'];
			} else if (ps.withReplies) {
				timelineConfig = [`homeTimeline:${me.id}`, 'localTimeline', 'localTimelineWithReplies'];
			} else {
				timelineConfig = [`homeTimeline:${me.id}`, 'localTimeline'];
			}

			const redisTimeline = await this.fanoutTimelineEndpointService.timeline({
				untilId,
				sinceId,
				limit: ps.limit,
				allowPartial: ps.allowPartial,
				me,
				redisTimelines: timelineConfig,
				useDbFallback: serverSettings.enableFanoutTimelineDbFallback,
				alwaysIncludeMyNotes: true,
				excludePureRenotes: !ps.withRenotes,
				dbFallback: async (untilId, sinceId, limit) => await this.getFromDb({
					untilId,
					sinceId,
					limit,
					includeMyRenotes: ps.includeMyRenotes,
					includeRenotedMyNotes: ps.includeRenotedMyNotes,
					includeLocalRenotes: ps.includeLocalRenotes,
					withFiles: ps.withFiles,
					withReplies: ps.withReplies,
				}, me),
			});

			process.nextTick(() => {
				this.activeUsersChart.read(me);
			});

			return redisTimeline;
		});
	}

	private async getFromDb(ps: {
		untilId: string | null,
		sinceId: string | null,
		limit: number,
		includeMyRenotes: boolean,
		includeRenotedMyNotes: boolean,
		includeLocalRenotes: boolean,
		withFiles: boolean,
		withReplies: boolean,
	}, me: MiLocalUser) {
		const followees = await this.userFollowingService.getFollowees(me.id);
		const followingChannels = await this.channelFollowingsRepository.find({
			where: {
				followerId: me.id,
			},
		});

		const query = this.queryService.makePaginationQuery(this.notesRepository.createQueryBuilder('note'), ps.sinceId, ps.untilId)
			.andWhere(new Brackets(qb => {
				if (followees.length > 0) {
					const meOrFolloweeIds = [me.id, ...followees.map(f => f.followeeId)];
					qb.where('note.userId IN (:...meOrFolloweeIds)', { meOrFolloweeIds: meOrFolloweeIds });
					qb.orWhere('(note.visibility = \'public\') AND (note.userHost IS NULL)');
				} else {
					qb.where('note.userId = :meId', { meId: me.id });
					qb.orWhere('(note.visibility = \'public\') AND (note.userHost IS NULL)');
				}
			}))
			.innerJoinAndSelect('note.user', 'user')
			.leftJoinAndSelect('note.reply', 'reply')
			.leftJoinAndSelect('note.renote', 'renote')
			.leftJoinAndSelect('reply.user', 'replyUser')
			.leftJoinAndSelect('renote.user', 'renoteUser');

		if (followingChannels.length > 0) {
			const followingChannelIds = followingChannels.map(x => x.followeeId);

			query.andWhere(new Brackets(qb => {
				qb.where('note.channelId IN (:...followingChannelIds)', { followingChannelIds });
				qb.orWhere('note.channelId IS NULL');
			}));
		} else {
			query.andWhere('note.channelId IS NULL');
		}

		if (!ps.withReplies) {
			query.andWhere(new Brackets(qb => {
				qb
					.where('note.replyId IS NULL') // 返信ではない
					.orWhere(new Brackets(qb => {
						qb // 返信だけど投稿者自身への返信
							.where('note.replyId IS NOT NULL')
							.andWhere('note.replyUserId = note.userId');
					}));
			}));
		}

		this.queryService.generateVisibilityQuery(query, me);
		this.queryService.generateMutedUserQuery(query, me);
		this.queryService.generateBlockedUserQuery(query, me);
		this.queryService.generateMutedUserRenotesQueryForNotes(query, me);

		if (ps.includeMyRenotes === false) {
			query.andWhere(new Brackets(qb => {
				qb.orWhere('note.userId != :meId', { meId: me.id });
				qb.orWhere('note.renoteId IS NULL');
				qb.orWhere('note.text IS NOT NULL');
				qb.orWhere('note.fileIds != \'{}\'');
				qb.orWhere('0 < (SELECT COUNT(*) FROM poll WHERE poll."noteId" = note.id)');
			}));
		}

		if (ps.includeRenotedMyNotes === false) {
			query.andWhere(new Brackets(qb => {
				qb.orWhere('note.renoteUserId != :meId', { meId: me.id });
				qb.orWhere('note.renoteId IS NULL');
				qb.orWhere('note.text IS NOT NULL');
				qb.orWhere('note.fileIds != \'{}\'');
				qb.orWhere('0 < (SELECT COUNT(*) FROM poll WHERE poll."noteId" = note.id)');
			}));
		}

		if (ps.includeLocalRenotes === false) {
			query.andWhere(new Brackets(qb => {
				qb.orWhere('note.renoteUserHost IS NOT NULL');
				qb.orWhere('note.renoteId IS NULL');
				qb.orWhere('note.text IS NOT NULL');
				qb.orWhere('note.fileIds != \'{}\'');
				qb.orWhere('0 < (SELECT COUNT(*) FROM poll WHERE poll."noteId" = note.id)');
			}));
		}

		if (ps.withFiles) {
			query.andWhere('note.fileIds != \'{}\'');
		}
		//#endregion

		return await query.limit(ps.limit).getMany();
	}
}<|MERGE_RESOLUTION|>--- conflicted
+++ resolved
@@ -43,15 +43,6 @@
 			code: 'STL_DISABLED',
 			id: '620763f4-f621-4533-ab33-0577a1a3c342',
 		},
-<<<<<<< HEAD
-=======
-
-		bothWithRepliesAndWithFiles: {
-			message: 'Specifying both withReplies and withFiles is not supported',
-			code: 'BOTH_WITH_REPLIES_AND_WITH_FILES',
-			id: 'dfaa3eb7-8002-4cb7-bcc4-1095df46656f',
-		},
->>>>>>> 4f80b6fa
 	},
 } as const;
 
