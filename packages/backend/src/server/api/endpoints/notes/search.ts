--- conflicted
+++ resolved
@@ -3,12 +3,7 @@
  * SPDX-License-Identifier: AGPL-3.0-only
  */
 
-<<<<<<< HEAD
-import { Inject, Injectable } from '@nestjs/common';
-import type { NotesRepository } from '@/models/index.js';
-=======
 import { Injectable } from '@nestjs/common';
->>>>>>> f32915b5
 import { Endpoint } from '@/server/api/endpoint-base.js';
 import { SearchService } from '@/core/SearchService.js';
 import { NoteEntityService } from '@/core/entities/NoteEntityService.js';
