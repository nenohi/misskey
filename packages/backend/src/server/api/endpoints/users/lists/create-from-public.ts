--- conflicted
+++ resolved
@@ -20,11 +20,7 @@
 	requireRolePolicy: 'canCreateContent',
 
 	prohibitMoved: true,
-<<<<<<< HEAD
-
-=======
 	kind: 'write:account',
->>>>>>> 53898c50
 	res: {
 		type: 'object',
 		optional: false, nullable: false,
