/*
 * SPDX-FileCopyrightText: syuilo and other misskey contributors
 * SPDX-License-Identifier: AGPL-3.0-only
 */

import { Inject, Injectable } from '@nestjs/common';
import type { UserListsRepository } from '@/models/_.js';
import { IdService } from '@/core/IdService.js';
<<<<<<< HEAD
import type { MiUserList } from '@/models/entities/UserList.js';
=======
import type { MiUserList } from '@/models/UserList.js';
>>>>>>> f32915b5
import { Endpoint } from '@/server/api/endpoint-base.js';
import { UserListEntityService } from '@/core/entities/UserListEntityService.js';
import { DI } from '@/di-symbols.js';
import { ApiError } from '@/server/api/error.js';
import { RoleService } from '@/core/RoleService.js';

export const meta = {
	tags: ['lists'],

	requireCredential: true,
	requireRolePolicy: 'canCreateContent',

	prohibitMoved: true,

	kind: 'write:account',

	description: 'Create a new list of users.',

	res: {
		type: 'object',
		optional: false, nullable: false,
		ref: 'UserList',
	},

	errors: {
		tooManyUserLists: {
			message: 'You cannot create user list any more.',
			code: 'TOO_MANY_USERLISTS',
			id: '0cf21a28-7715-4f39-a20d-777bfdb8d138',
		},
	},
} as const;

export const paramDef = {
	type: 'object',
	properties: {
		name: { type: 'string', minLength: 1, maxLength: 100 },
	},
	required: ['name'],
} as const;

@Injectable()
export default class extends Endpoint<typeof meta, typeof paramDef> { // eslint-disable-line import/no-default-export
	constructor(
		@Inject(DI.userListsRepository)
		private userListsRepository: UserListsRepository,

		private userListEntityService: UserListEntityService,
		private idService: IdService,
		private roleService: RoleService,
	) {
		super(meta, paramDef, async (ps, me) => {
			const currentCount = await this.userListsRepository.countBy({
				userId: me.id,
			});
			if (currentCount > (await this.roleService.getUserPolicies(me.id)).userListLimit) {
				throw new ApiError(meta.errors.tooManyUserLists);
			}

			const userList = await this.userListsRepository.insert({
				id: this.idService.genId(),
				createdAt: new Date(),
				userId: me.id,
				name: ps.name,
			} as MiUserList).then(x => this.userListsRepository.findOneByOrFail(x.identifiers[0]));

			return await this.userListEntityService.pack(userList);
		});
	}
}<|MERGE_RESOLUTION|>--- conflicted
+++ resolved
@@ -6,11 +6,7 @@
 import { Inject, Injectable } from '@nestjs/common';
 import type { UserListsRepository } from '@/models/_.js';
 import { IdService } from '@/core/IdService.js';
-<<<<<<< HEAD
-import type { MiUserList } from '@/models/entities/UserList.js';
-=======
 import type { MiUserList } from '@/models/UserList.js';
->>>>>>> f32915b5
 import { Endpoint } from '@/server/api/endpoint-base.js';
 import { UserListEntityService } from '@/core/entities/UserListEntityService.js';
 import { DI } from '@/di-symbols.js';
