/*
 * SPDX-FileCopyrightText: syuilo and other misskey contributors
 * SPDX-License-Identifier: AGPL-3.0-only
 */

import { Inject, Injectable } from '@nestjs/common';
import { Endpoint } from '@/server/api/endpoint-base.js';
import type { UserListFavoritesRepository, UserListsRepository } from '@/models/_.js';
import { IdService } from '@/core/IdService.js';
import { ApiError } from '@/server/api/error.js';
import { DI } from '@/di-symbols.js';

export const meta = {
	requireCredential: true,
<<<<<<< HEAD
	requireRolePolicy: 'canUpdateContent',

=======
	kind: 'write:account',
>>>>>>> 53898c50
	errors: {
		noSuchList: {
			message: 'No such user list.',
			code: 'NO_SUCH_USER_LIST',
			id: '7dbaf3cf-7b42-4b8f-b431-b3919e580dbe',
		},

		alreadyFavorited: {
			message: 'The list has already been favorited.',
			code: 'ALREADY_FAVORITED',
			id: '6425bba0-985b-461e-af1b-518070e72081',
		},
	},
} as const;

export const paramDef = {
	type: 'object',
	properties: {
		listId: { type: 'string', format: 'misskey:id' },
	},
	required: ['listId'],
} as const;

@Injectable() // eslint-disable-next-line import/no-default-export
export default class extends Endpoint<typeof meta, typeof paramDef> {
	constructor (
		@Inject(DI.userListsRepository)
		private userListsRepository: UserListsRepository,

		@Inject(DI.userListFavoritesRepository)
		private userListFavoritesRepository: UserListFavoritesRepository,
		private idService: IdService,
	) {
		super(meta, paramDef, async (ps, me) => {
			const userListExist = await this.userListsRepository.exist({
				where: {
					id: ps.listId,
					isPublic: true,
				},
			});

			if (!userListExist) {
				throw new ApiError(meta.errors.noSuchList);
			}

			const exist = await this.userListFavoritesRepository.exist({
				where: {
					userId: me.id,
					userListId: ps.listId,
				},
			});

			if (exist) {
				throw new ApiError(meta.errors.alreadyFavorited);
			}

			await this.userListFavoritesRepository.insert({
				id: this.idService.gen(),
				userId: me.id,
				userListId: ps.listId,
			});
		});
	}
}<|MERGE_RESOLUTION|>--- conflicted
+++ resolved
@@ -12,12 +12,8 @@
 
 export const meta = {
 	requireCredential: true,
-<<<<<<< HEAD
 	requireRolePolicy: 'canUpdateContent',
-
-=======
 	kind: 'write:account',
->>>>>>> 53898c50
 	errors: {
 		noSuchList: {
 			message: 'No such user list.',
