--- conflicted
+++ resolved
@@ -84,101 +84,7 @@
 
 			const serverSettings = await this.metaService.fetch();
 
-<<<<<<< HEAD
-			if (serverSettings.enableFanoutTimeline && (isRangeSpecified || sinceId == null)) {
-				const [
-					userIdsWhoMeMuting,
-				] = me ? await Promise.all([
-					this.cacheService.userMutingsCache.fetch(me.id),
-				]) : [new Set<string>()];
-
-				const [noteIdsRes, repliesNoteIdsRes, channelNoteIdsRes] = ps.withFiles
-					? await Promise.all([
-						this.funoutTimelineService.get(`userTimelineWithFiles:${ps.userId}`, untilId, sinceId),
-						ps.withReplies ? this.funoutTimelineService.get(`userTimelineWithRepliesWithFiles:${ps.userId}`, untilId, sinceId) : Promise.resolve([]),
-						ps.withChannelNotes ? this.funoutTimelineService.get(`userTimelineWithChannelWithFiles:${ps.userId}`, untilId, sinceId) : Promise.resolve([]),
-					])
-					: await Promise.all([
-						this.funoutTimelineService.get(`userTimeline:${ps.userId}`, untilId, sinceId),
-						ps.withReplies ? this.funoutTimelineService.get(`userTimelineWithReplies:${ps.userId}`, untilId, sinceId) : Promise.resolve([]),
-						ps.withChannelNotes ? this.funoutTimelineService.get(`userTimelineWithChannel:${ps.userId}`, untilId, sinceId) : Promise.resolve([]),
-					]);
-
-				let noteIds = Array.from(new Set([
-					...noteIdsRes,
-					...repliesNoteIdsRes,
-					...channelNoteIdsRes,
-				]));
-				noteIds.sort((a, b) => a > b ? -1 : 1);
-				noteIds = noteIds.slice(0, ps.limit);
-
-				if (noteIds.length > 0) {
-					const isFollowing = me && Object.hasOwn(await this.cacheService.userFollowingsCache.fetch(me.id), ps.userId);
-
-					const query = this.notesRepository.createQueryBuilder('note')
-						.where('note.id IN (:...noteIds)', { noteIds: noteIds })
-						.innerJoinAndSelect('note.user', 'user')
-						.leftJoinAndSelect('note.reply', 'reply')
-						.leftJoinAndSelect('note.renote', 'renote')
-						.leftJoinAndSelect('reply.user', 'replyUser')
-						.leftJoinAndSelect('renote.user', 'renoteUser')
-						.leftJoinAndSelect('note.channel', 'channel');
-
-					let timeline = await query.getMany();
-
-					timeline = timeline.filter(note => {
-						if (me && isUserRelated(note, userIdsWhoMeMuting, true)) return false;
-
-						if (note.renoteId) {
-							if (note.text == null && note.fileIds.length === 0 && !note.hasPoll) {
-								if (ps.withRenotes === false) return false;
-							}
-						}
-
-						if (note.channel?.isSensitive && !isSelf) return false;
-						if (note.visibility === 'specified' && (!me || (me.id !== note.userId && !note.visibleUserIds.some(v => v === me.id)))) return false;
-						if (note.visibility === 'followers' && !isFollowing && !isSelf) return false;
-
-						return true;
-					});
-
-					// TODO: フィルタで件数が減った場合の埋め合わせ処理
-
-					timeline.sort((a, b) => a.id > b.id ? -1 : 1);
-
-					if (timeline.length > 0) {
-						return await this.noteEntityService.packMany(timeline, me);
-					}
-				}
-			}
-
-			//#region fallback to database
-			const query = this.queryService.makePaginationQuery(this.notesRepository.createQueryBuilder('note'), ps.sinceId, ps.untilId, ps.sinceDate, ps.untilDate)
-				.andWhere('note.userId = :userId', { userId: ps.userId })
-				.innerJoinAndSelect('note.user', 'user')
-				.leftJoinAndSelect('note.reply', 'reply')
-				.leftJoinAndSelect('note.renote', 'renote')
-				.leftJoinAndSelect('note.channel', 'channel')
-				.leftJoinAndSelect('reply.user', 'replyUser')
-				.leftJoinAndSelect('renote.user', 'renoteUser');
-
-			if (ps.withChannelNotes) {
-				if (!isSelf) query.andWhere(new Brackets(qb => {
-					qb.orWhere('note.channelId IS NULL');
-					qb.orWhere('channel.isSensitive = false');
-				}));
-			} else {
-				query.andWhere('note.channelId IS NULL');
-			}
-
-			this.queryService.generateVisibilityQuery(query, me);
-			if (me) {
-				this.queryService.generateMutedUserQuery(query, me, { id: ps.userId });
-				this.queryService.generateBlockedUserQuery(query, me);
-			}
-=======
 			if (ps.withReplies && ps.withFiles) throw new ApiError(meta.errors.bothWithRepliesAndWithFiles);
->>>>>>> b72f9186
 
 			if (!serverSettings.enableFanoutTimeline) {
 				const timeline = await this.getFromDb({
@@ -196,8 +102,8 @@
 
 			const redisTimelines: FanoutTimelineName[] = [ps.withFiles ? `userTimelineWithFiles:${ps.userId}` : `userTimeline:${ps.userId}`];
 
-			if (ps.withReplies) redisTimelines.push(`userTimelineWithReplies:${ps.userId}`);
-			if (ps.withChannelNotes) redisTimelines.push(`userTimelineWithChannel:${ps.userId}`);
+			if (ps.withReplies) redisTimelines.push(ps.withFiles ? `userTimelineWithRepliesWithFiles:${ps.userId}` : `userTimelineWithReplies:${ps.userId}`);
+			if (ps.withChannelNotes) redisTimelines.push(ps.withFiles ? `userTimelineWithChannelWithFiles:${ps.userId}` : `userTimelineWithChannel:${ps.userId}`);
 
 			const isFollowing = me && Object.hasOwn(await this.cacheService.userFollowingsCache.fetch(me.id), ps.userId);
 
