/*
 * SPDX-FileCopyrightText: syuilo and other misskey contributors
 * SPDX-License-Identifier: AGPL-3.0-only
 */

import { Inject, Injectable } from '@nestjs/common';
import { In, IsNull } from 'typeorm';
import { Feed } from 'feed';
import { DI } from '@/di-symbols.js';
import type { DriveFilesRepository, NotesRepository, UserProfilesRepository } from '@/models/_.js';
import type { Config } from '@/config.js';
<<<<<<< HEAD
import type { MiUser } from '@/models/entities/User.js';
=======
import type { MiUser } from '@/models/User.js';
>>>>>>> f32915b5
import { UserEntityService } from '@/core/entities/UserEntityService.js';
import { DriveFileEntityService } from '@/core/entities/DriveFileEntityService.js';
import { bindThis } from '@/decorators.js';

@Injectable()
export class FeedService {
	constructor(
		@Inject(DI.config)
		private config: Config,

		@Inject(DI.userProfilesRepository)
		private userProfilesRepository: UserProfilesRepository,

		@Inject(DI.notesRepository)
		private notesRepository: NotesRepository,

		@Inject(DI.driveFilesRepository)
		private driveFilesRepository: DriveFilesRepository,

		private userEntityService: UserEntityService,
		private driveFileEntityService: DriveFileEntityService,
	) {
	}

	@bindThis
	public async packFeed(user: MiUser) {
		const author = {
			link: `${this.config.url}/@${user.username}`,
			name: user.name ?? user.username,
		};

		const profile = await this.userProfilesRepository.findOneByOrFail({ userId: user.id });

		const notes = await this.notesRepository.find({
			where: {
				userId: user.id,
				renoteId: IsNull(),
				visibility: In(['public', 'home']),
			},
			order: { createdAt: -1 },
			take: 20,
		});

		const feed = new Feed({
			id: author.link,
			title: `${author.name} (@${user.username}@${this.config.host})`,
			updated: notes[0].createdAt,
			generator: 'Misskey',
			description: `${user.notesCount} Notes, ${profile.ffVisibility === 'public' ? user.followingCount : '?'} Following, ${profile.ffVisibility === 'public' ? user.followersCount : '?'} Followers${profile.description ? ` · ${profile.description}` : ''}`,
			link: author.link,
			image: user.avatarUrl ?? this.userEntityService.getIdenticonUrl(user),
			feedLinks: {
				json: `${author.link}.json`,
				atom: `${author.link}.atom`,
			},
			author,
			copyright: user.name ?? user.username,
		});

		for (const note of notes) {
			const files = note.fileIds.length > 0 ? await this.driveFilesRepository.findBy({
				id: In(note.fileIds),
			}) : [];
			const file = files.find(file => file.type.startsWith('image/'));

			feed.addItem({
				title: `New note by ${author.name}`,
				link: `${this.config.url}/notes/${note.id}`,
				date: note.createdAt,
				description: note.cw ?? undefined,
				content: note.text ?? undefined,
				image: file ? this.driveFileEntityService.getPublicUrl(file) ?? undefined : undefined,
			});
		}

		return feed;
	}
}<|MERGE_RESOLUTION|>--- conflicted
+++ resolved
@@ -9,11 +9,7 @@
 import { DI } from '@/di-symbols.js';
 import type { DriveFilesRepository, NotesRepository, UserProfilesRepository } from '@/models/_.js';
 import type { Config } from '@/config.js';
-<<<<<<< HEAD
-import type { MiUser } from '@/models/entities/User.js';
-=======
 import type { MiUser } from '@/models/User.js';
->>>>>>> f32915b5
 import { UserEntityService } from '@/core/entities/UserEntityService.js';
 import { DriveFileEntityService } from '@/core/entities/DriveFileEntityService.js';
 import { bindThis } from '@/decorators.js';
