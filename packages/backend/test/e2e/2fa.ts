--- conflicted
+++ resolved
@@ -65,10 +65,7 @@
 		credentialId: Buffer,
 		creationOptions: PublicKeyCredentialCreationOptionsJSON,
 	}): {
-<<<<<<< HEAD
-=======
 		token: string,
->>>>>>> f32915b5
 		password: string,
 		name: string,
 		credential: RegistrationResponseJSON,
