--- conflicted
+++ resolved
@@ -6,11 +6,7 @@
 process.env.NODE_ENV = 'test';
 
 import * as assert from 'assert';
-<<<<<<< HEAD
-import { MiFollowing } from '@/models/entities/Following.js';
-=======
 import { MiFollowing } from '@/models/Following.js';
->>>>>>> f32915b5
 import { connectStream, signup, api, post, startServer, initTestDb, waitFire } from '../utils.js';
 import type { INestApplicationContext } from '@nestjs/common';
 import type * as misskey from 'misskey-js';
