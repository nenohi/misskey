/*
 * SPDX-FileCopyrightText: syuilo and other misskey contributors
 * SPDX-License-Identifier: AGPL-3.0-only
 */

process.env.NODE_ENV = 'test';

import { Test } from '@nestjs/testing';
import { UploadPartCommand, CompleteMultipartUploadCommand, CreateMultipartUploadCommand, S3Client, PutObjectCommand } from '@aws-sdk/client-s3';
import { mockClient } from 'aws-sdk-client-mock';
import { GlobalModule } from '@/GlobalModule.js';
import { CoreModule } from '@/core/CoreModule.js';
<<<<<<< HEAD
import { S3Service } from '@/core/S3Service';
import { MiMeta } from '@/models';
=======
import { S3Service } from '@/core/S3Service.js';
import { MiMeta } from '@/models/_.js';
>>>>>>> f32915b5
import type { TestingModule } from '@nestjs/testing';

describe('S3Service', () => {
	let app: TestingModule;
	let s3Service: S3Service;
	const s3Mock = mockClient(S3Client);

	beforeAll(async () => {
		app = await Test.createTestingModule({
			imports: [GlobalModule, CoreModule],
			providers: [S3Service],
		}).compile();
		app.enableShutdownHooks();
		s3Service = app.get<S3Service>(S3Service);
	});

	beforeEach(async () => {
		s3Mock.reset();
	});

	afterAll(async () => {
		await app.close();
	});

	describe('upload', () => {
		test('upload a file', async () => {
			s3Mock.on(PutObjectCommand).resolves({});

			await s3Service.upload({ objectStorageRegion: 'us-east-1' } as MiMeta, {
				Bucket: 'fake',
				Key: 'fake',
				Body: 'x',
			});
		});

		test('upload a large file', async () => {
			s3Mock.on(CreateMultipartUploadCommand).resolves({ UploadId: '1' });
			s3Mock.on(UploadPartCommand).resolves({ ETag: '1' });
			s3Mock.on(CompleteMultipartUploadCommand).resolves({ Bucket: 'fake', Key: 'fake' });

			await s3Service.upload({} as MiMeta, {
				Bucket: 'fake',
				Key: 'fake',
				Body: 'x'.repeat(8 * 1024 * 1024 + 1), // デフォルトpartSizeにしている 8 * 1024 * 1024 を越えるサイズ
			});
		});

		test('upload a file error', async () => {
			s3Mock.on(PutObjectCommand).rejects({ name: 'Fake Error' });

			await expect(s3Service.upload({ objectStorageRegion: 'us-east-1' } as MiMeta, {
				Bucket: 'fake',
				Key: 'fake',
				Body: 'x',
			})).rejects.toThrowError(Error);
		});

		test('upload a large file error', async () => {
			s3Mock.on(UploadPartCommand).rejects();

			await expect(s3Service.upload({} as MiMeta, {
				Bucket: 'fake',
				Key: 'fake',
				Body: 'x'.repeat(8 * 1024 * 1024 + 1), // デフォルトpartSizeにしている 8 * 1024 * 1024 を越えるサイズ
			})).rejects.toThrowError(Error);
		});
	});
});<|MERGE_RESOLUTION|>--- conflicted
+++ resolved
@@ -10,13 +10,8 @@
 import { mockClient } from 'aws-sdk-client-mock';
 import { GlobalModule } from '@/GlobalModule.js';
 import { CoreModule } from '@/core/CoreModule.js';
-<<<<<<< HEAD
-import { S3Service } from '@/core/S3Service';
-import { MiMeta } from '@/models';
-=======
 import { S3Service } from '@/core/S3Service.js';
 import { MiMeta } from '@/models/_.js';
->>>>>>> f32915b5
 import type { TestingModule } from '@nestjs/testing';
 
 describe('S3Service', () => {
