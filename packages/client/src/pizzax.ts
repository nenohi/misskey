--- conflicted
+++ resolved
@@ -100,38 +100,20 @@
 				}, 1);
 
 				// streamingのuser storage updateイベントを監視して更新
-				connection?.on('registryUpdated', async ({ scope, key, value }: { scope: string[], key: keyof T, value: T[typeof key]['default'] }) => {
-					if (scope[1] !== this.key || this.state[key] === value) return;
-	
+				connection?.on('registryUpdated', ({ scope, key, value }: { scope: string[], key: keyof T, value: T[typeof key]['default'] }) => {
+					if (scope.length !== 2 || scope[0] !== 'client' || scope[1] !== this.key || this.state[key] === value) return;
+
 					this.state[key] = value;
 					this.reactiveState[key].value = value;
-	
-					const cache = await get(this.registryCacheKeyName);
+
+					const cache = JSON.parse(localStorage.getItem(this.keyForLocalStorage + '::cache::' + $i.id) || '{}');
 					if (cache[key] !== value) {
 						cache[key] = value;
-						await set(this.registryCacheKeyName, cache);
+						localStorage.setItem(this.keyForLocalStorage + '::cache::' + $i.id, JSON.stringify(cache));
 					}
 				});
-<<<<<<< HEAD
-			}
-		});
-=======
-			}, 1);
-			// streamingのuser storage updateイベントを監視して更新
-			connection?.on('registryUpdated', ({ scope, key, value }: { scope: string[], key: keyof T, value: T[typeof key]['default'] }) => {
-				if (scope.length !== 2 || scope[0] !== 'client' || scope[1] !== this.key || this.state[key] === value) return;
-
-				this.state[key] = value;
-				this.reactiveState[key].value = value;
-
-				const cache = JSON.parse(localStorage.getItem(this.keyForLocalStorage + '::cache::' + $i.id) || '{}');
-				if (cache[key] !== value) {
-					cache[key] = value;
-					localStorage.setItem(this.keyForLocalStorage + '::cache::' + $i.id, JSON.stringify(cache));
-				}
-			});
-		}
->>>>>>> 93e3aede
+			}
+		});
 	}
 
 	public set<K extends keyof T>(key: K, value: T[K]['default']): Promise<void> {
