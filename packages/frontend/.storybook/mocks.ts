--- conflicted
+++ resolved
@@ -13,20 +13,9 @@
 }) satisfies SharedOptions['onUnhandledRequest'];
 
 export const commonHandlers = [
-<<<<<<< HEAD
-	rest.get('/fluent-emoji/:codepoints.png', async (req, res, ctx) => {
-		const { codepoints } = req.params;
-		const value = await fetch(`https://raw.githubusercontent.com/MisskeyIO/emojis/main/dist/${codepoints}.png`).then((response) => response.blob());
-		return res(ctx.set('Content-Type', 'image/png'), ctx.body(value));
-	}),
-	rest.get('/fluent-emojis/:codepoints.png', async (req, res, ctx) => {
-		const { codepoints } = req.params;
-		const value = await fetch(`https://raw.githubusercontent.com/MisskeyIO/emojis/main/dist/${codepoints}.png`).then((response) => response.blob());
-		return res(ctx.set('Content-Type', 'image/png'), ctx.body(value));
-=======
 	http.get('/fluent-emoji/:codepoints.png', async ({ params }) => {
 		const { codepoints } = params;
-		const value = await fetch(`https://raw.githubusercontent.com/misskey-dev/emojis/main/dist/${codepoints}.png`).then((response) => response.blob());
+		const value = await fetch(`https://raw.githubusercontent.com/MisskeyIO/emojis/main/dist/${codepoints}.png`).then((response) => response.blob());
 		return new HttpResponse(value, {
 			headers: {
 				'Content-Type': 'image/png',
@@ -35,13 +24,12 @@
 	}),
 	http.get('/fluent-emojis/:codepoints.png', async ({ params }) => {
 		const { codepoints } = params;
-		const value = await fetch(`https://raw.githubusercontent.com/misskey-dev/emojis/main/dist/${codepoints}.png`).then((response) => response.blob());
+		const value = await fetch(`https://raw.githubusercontent.com/MisskeyIO/emojis/main/dist/${codepoints}.png`).then((response) => response.blob());
 		return new HttpResponse(value, {
 			headers: {
 				'Content-Type': 'image/png',
 			},
 		});
->>>>>>> c0cb76f0
 	}),
 	http.get('/twemoji/:codepoints.svg', async ({ params }) => {
 		const { codepoints } = params;
