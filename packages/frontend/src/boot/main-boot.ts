--- conflicted
+++ resolved
@@ -89,18 +89,6 @@
 			}, {}, 'closed');
 		}
 
-<<<<<<< HEAD
-=======
-		stream.on('announcementCreated', (ev) => {
-			const announcement = ev.announcement;
-			if (announcement.display === 'dialog') {
-				popup(defineAsyncComponent(() => import('@/components/MkAnnouncementDialog.vue')), {
-					announcement,
-				}, {}, 'closed');
-			}
-		});
-
->>>>>>> f32915b5
 		if ($i.isDeleted) {
 			alert({
 				type: 'warning',
