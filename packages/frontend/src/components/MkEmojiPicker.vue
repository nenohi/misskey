<!--
SPDX-FileCopyrightText: syuilo and other misskey contributors
SPDX-License-Identifier: AGPL-3.0-only
-->

<template>
<div class="omfetrab" :class="['s' + size, 'w' + width, 'h' + height, { asDrawer, asWindow }]" :style="{ maxHeight: maxHeight ? maxHeight + 'px' : undefined }">
	<input ref="searchEl" :value="q" class="search" data-prevent-emoji-insert :class="{ filled: q != null && q != '' }" :placeholder="i18n.ts.search" type="search" autocapitalize="off" @input="input()" @paste.stop="paste" @keydown.stop.prevent.enter="onEnter">
	<!-- FirefoxのTabフォーカスが想定外の挙動となるためtabindex="-1"を追加 https://github.com/misskey-dev/misskey/issues/10744 -->
	<div ref="emojisEl" class="emojis" tabindex="-1">
		<section class="result">
			<div v-if="searchResultCustom.length > 0" class="body">
				<button
					v-for="emoji in searchResultCustom"
					:key="emoji.name"
					class="_button item"
					:title="emoji.name"
					tabindex="0"
					@click="chosen(emoji, $event)"
				>
					<MkCustomEmoji class="emoji" :name="emoji.name"/>
				</button>
			</div>
			<div v-if="searchResultUnicode.length > 0" class="body">
				<button
					v-for="emoji in searchResultUnicode"
					:key="emoji.name"
					class="_button item"
					:title="emoji.name"
					tabindex="0"
					@click="chosen(emoji, $event)"
				>
					<MkEmoji class="emoji" :emoji="emoji.char"/>
				</button>
			</div>
		</section>

		<div v-if="tab === 'index'" class="group index">
			<section v-if="showPinned && pinned.length > 0">
				<div class="body">
					<button
						v-for="emoji in pinned"
						:key="emoji"
						:data-emoji="emoji"
						class="_button item"
						tabindex="0"
						@pointerenter="computeButtonTitle"
						@click="chosen(emoji, $event)"
					>
						<MkCustomEmoji v-if="emoji[0] === ':'" class="emoji" :name="emoji" :normal="true"/>
						<MkEmoji v-else class="emoji" :emoji="emoji" :normal="true"/>
					</button>
				</div>
			</section>

			<section>
				<header class="_acrylic"><i class="ti ti-clock ti-fw"></i> {{ i18n.ts.recentUsed }}</header>
				<div class="body">
					<button
						v-for="emoji in recentlyUsedEmojis"
						:key="emoji"
						class="_button item"
						:data-emoji="emoji"
						@pointerenter="computeButtonTitle"
						@click="chosen(emoji, $event)"
					>
						<MkCustomEmoji v-if="emoji[0] === ':'" class="emoji" :name="emoji" :normal="true"/>
						<MkEmoji v-else class="emoji" :emoji="emoji" :normal="true"/>
					</button>
				</div>
			</section>
		</div>
		<div v-once class="group">
			<header class="_acrylic">{{ i18n.ts.customEmojis }}</header>
			<XSection
				v-for="child in customEmojiFolderRoot.children"
				:key="`custom:${child.category}`"
				:initialShown="false"
<<<<<<< HEAD
				:emojis="computed(() => customEmojis.filter(e => child.category === '' ? (e.category === 'null' || !e.category) : e.category === child.category).filter(filterAvailable).map(e => `:${e.name}:`))"
        :hasChildSection="child.children.length !== 0"
        :customEmojiTree="child.children"
=======
				:emojis="computed(() => customEmojis.filter(e => child.value === '' ? (e.category === 'null' || !e.category) : e.category === child.value).filter(filterAvailable).map(e => `:${e.name}:`))"
				:hasChildSection="child.children.length !== 0"
				:customEmojiTree="child.children"
>>>>>>> 6df9c79b
				@chosen="chosen"
			>
				{{ child.category || i18n.ts.other }}
			</XSection>
		</div>
		<div v-once class="group">
			<header class="_acrylic">{{ i18n.ts.emoji }}</header>
			<XSection v-for="category in categories" :key="category" :emojis="emojiCharByCategory.get(category) ?? []" :hasChildSection="false" @chosen="chosen">{{ category }}</XSection>
		</div>
	</div>
	<div class="tabs">
		<button class="_button tab" :class="{ active: tab === 'index' }" @click="tab = 'index'"><i class="ti ti-asterisk ti-fw"></i></button>
		<button class="_button tab" :class="{ active: tab === 'custom' }" @click="tab = 'custom'"><i class="ti ti-mood-happy ti-fw"></i></button>
		<button class="_button tab" :class="{ active: tab === 'unicode' }" @click="tab = 'unicode'"><i class="ti ti-leaf ti-fw"></i></button>
		<button class="_button tab" :class="{ active: tab === 'tags' }" @click="tab = 'tags'"><i class="ti ti-hash ti-fw"></i></button>
	</div>
</div>
</template>

<script lang="ts" setup>
import { ref, shallowRef, computed, watch, onMounted } from 'vue';
import * as Misskey from 'misskey-js';
import XSection from '@/components/MkEmojiPicker.section.vue';
import {
	emojilist,
	emojiCharByCategory,
	UnicodeEmojiDef,
	unicodeEmojiCategories as categories,
	getEmojiName,
	CustomEmojiFolderTree,
} from '@/scripts/emojilist.js';
import MkRippleEffect from '@/components/MkRippleEffect.vue';
import * as os from '@/os.js';
import { isTouchUsing } from '@/scripts/touch.js';
import { deviceKind } from '@/scripts/device-kind.js';
import { i18n } from '@/i18n.js';
import { defaultStore } from '@/store.js';
import { customEmojiCategories, customEmojis, customEmojisMap } from '@/custom-emojis.js';
import { $i } from '@/account.js';

const props = withDefaults(defineProps<{
	showPinned?: boolean;
  pinnedEmojis?: string[];
	maxHeight?: number;
	asDrawer?: boolean;
	asWindow?: boolean;
	asReactionPicker?: boolean; // 今は使われてないが将来的に使いそう
}>(), {
	showPinned: true,
});

const emit = defineEmits<{
	(ev: 'chosen', v: string): void;
}>();

const searchEl = shallowRef<HTMLInputElement>();
const emojisEl = shallowRef<HTMLDivElement>();

const {
	emojiPickerScale,
	emojiPickerWidth,
	emojiPickerHeight,
	recentlyUsedEmojis,
} = defaultStore.reactiveState;

const pinned = computed(() => props.pinnedEmojis);
const size = computed(() => emojiPickerScale.value);
const width = computed(() => emojiPickerWidth.value);
const height = computed(() => emojiPickerHeight.value);
const q = ref<string>('');
const searchResultCustom = ref<Misskey.entities.EmojiSimple[]>([]);
const searchResultUnicode = ref<UnicodeEmojiDef[]>([]);
const tab = ref<'index' | 'custom' | 'unicode' | 'tags'>('index');

<<<<<<< HEAD
const customEmojiFolderRoot: CustomEmojiFolderTree = { category: "", children: [] };
=======
const customEmojiFolderRoot: CustomEmojiFolderTree = { value: '', category: '', children: [] };
>>>>>>> 6df9c79b

function parseAndMergeCategories(input: string, root: CustomEmojiFolderTree): CustomEmojiFolderTree {
	const parts = (input && input !== 'null' ? input : '').split(' / ');
	let currentNode: CustomEmojiFolderTree = root;

	for (const part of parts) {
		const path = currentNode.category ? `${currentNode.category} / ${part}` : part;

		let existingNode = currentNode.children.find((node) => node.category === path);
		if (!existingNode) {
			const newNode: CustomEmojiFolderTree = {
				category: path,
				children: [],
			};
			currentNode.children.push(newNode);
			existingNode = newNode;
		}

		currentNode = existingNode;
	}

	return currentNode;
}

customEmojiCategories.value.forEach(ec => {
	if (ec !== null) {
		parseAndMergeCategories(ec, customEmojiFolderRoot);
	}
});

parseAndMergeCategories('', customEmojiFolderRoot);

watch(q, () => {
	if (emojisEl.value) emojisEl.value.scrollTop = 0;

	if (q.value === '') {
		searchResultCustom.value = [];
		searchResultUnicode.value = [];
		return;
	}

	const newQ = q.value.replace(/:/g, '').toLowerCase();

	const searchCustom = () => {
		const max = 100;
		const emojis = customEmojis.value;
		const matches = new Set<Misskey.entities.EmojiSimple>();

		const exactMatch = emojis.find(emoji => emoji.name === newQ);
		if (exactMatch) matches.add(exactMatch);

		if (newQ.includes(' ')) { // AND検索
			const keywords = newQ.split(' ');

			// 名前にキーワードが含まれている
			for (const emoji of emojis) {
				if (keywords.every(keyword => emoji.name.includes(keyword))) {
					matches.add(emoji);
					if (matches.size >= max) break;
				}
			}
			if (matches.size >= max) return matches;

			// 名前またはエイリアスにキーワードが含まれている
			for (const emoji of emojis) {
				if (keywords.every(keyword => emoji.name.includes(keyword) || emoji.aliases.some(alias => alias.includes(keyword)))) {
					matches.add(emoji);
					if (matches.size >= max) break;
				}
			}
		} else {
			for (const emoji of emojis) {
				if (emoji.name.startsWith(newQ)) {
					matches.add(emoji);
					if (matches.size >= max) break;
				}
			}
			if (matches.size >= max) return matches;

			for (const emoji of emojis) {
				if (emoji.aliases.some(alias => alias.startsWith(newQ))) {
					matches.add(emoji);
					if (matches.size >= max) break;
				}
			}
			if (matches.size >= max) return matches;

			for (const emoji of emojis) {
				if (emoji.name.includes(newQ)) {
					matches.add(emoji);
					if (matches.size >= max) break;
				}
			}
			if (matches.size >= max) return matches;

			for (const emoji of emojis) {
				if (emoji.aliases.some(alias => alias.includes(newQ))) {
					matches.add(emoji);
					if (matches.size >= max) break;
				}
			}
		}

		return matches;
	};

	const searchUnicode = () => {
		const max = 100;
		const emojis = emojilist;
		const matches = new Set<UnicodeEmojiDef>();

		const exactMatch = emojis.find(emoji => emoji.name === newQ);
		if (exactMatch) matches.add(exactMatch);

		if (newQ.includes(' ')) { // AND検索
			const keywords = newQ.split(' ');

			for (const emoji of emojis) {
				if (keywords.every(keyword => emoji.name.includes(keyword))) {
					matches.add(emoji);
					if (matches.size >= max) break;
				}
			}
			if (matches.size >= max) return matches;

			for (const index of Object.values(defaultStore.state.additionalUnicodeEmojiIndexes)) {
				for (const emoji of emojis) {
					if (keywords.every(keyword => index[emoji.char].some(k => k.includes(keyword)))) {
						matches.add(emoji);
						if (matches.size >= max) break;
					}
				}
			}
		} else {
			for (const emoji of emojis) {
				if (emoji.name.startsWith(newQ)) {
					matches.add(emoji);
					if (matches.size >= max) break;
				}
			}
			if (matches.size >= max) return matches;

			for (const index of Object.values(defaultStore.state.additionalUnicodeEmojiIndexes)) {
				for (const emoji of emojis) {
					if (index[emoji.char].some(k => k.startsWith(newQ))) {
						matches.add(emoji);
						if (matches.size >= max) break;
					}
				}
			}

			for (const emoji of emojis) {
				if (emoji.name.includes(newQ)) {
					matches.add(emoji);
					if (matches.size >= max) break;
				}
			}
			if (matches.size >= max) return matches;

			for (const index of Object.values(defaultStore.state.additionalUnicodeEmojiIndexes)) {
				for (const emoji of emojis) {
					if (index[emoji.char].some(k => k.includes(newQ))) {
						matches.add(emoji);
						if (matches.size >= max) break;
					}
				}
			}
		}

		return matches;
	};

	searchResultCustom.value = Array.from(searchCustom()).filter(filterAvailable);
	searchResultUnicode.value = Array.from(searchUnicode());
});

function filterAvailable(emoji: Misskey.entities.EmojiSimple): boolean {
	return ((emoji.roleIdsThatCanBeUsedThisEmojiAsReaction === undefined || emoji.roleIdsThatCanBeUsedThisEmojiAsReaction.length === 0) || ($i && $i.roles.some(r => emoji.roleIdsThatCanBeUsedThisEmojiAsReaction.includes(r.id)))) &&
		((emoji.roleIdsThatCanNotBeUsedThisEmojiAsReaction === undefined || emoji.roleIdsThatCanNotBeUsedThisEmojiAsReaction.length === 0) || ($i && !$i.roles.some(r => emoji.roleIdsThatCanNotBeUsedThisEmojiAsReaction.includes(r.id))));
}

function focus() {
	if (!['smartphone', 'tablet'].includes(deviceKind) && !isTouchUsing) {
		searchEl.value?.focus({
			preventScroll: true,
		});
	}
}

function reset() {
	if (emojisEl.value) emojisEl.value.scrollTop = 0;
	q.value = '';
}

function getKey(emoji: string | Misskey.entities.EmojiSimple | UnicodeEmojiDef): string {
	return typeof emoji === 'string' ? emoji : 'char' in emoji ? emoji.char : `:${emoji.name}:`;
}

/** @see MkEmojiPicker.section.vue */
function computeButtonTitle(ev: MouseEvent): void {
	const elm = ev.target as HTMLElement;
	const emoji = elm.dataset.emoji as string;
	elm.title = getEmojiName(emoji) ?? emoji;
}

function chosen(emoji: any, ev?: MouseEvent) {
	const el = ev && (ev.currentTarget ?? ev.target) as HTMLElement | null | undefined;
	if (el) {
		const rect = el.getBoundingClientRect();
		const x = rect.left + (el.offsetWidth / 2);
		const y = rect.top + (el.offsetHeight / 2);
		os.popup(MkRippleEffect, { x, y }, {}, 'end');
	}

	const key = getKey(emoji);
	emit('chosen', key);

	// 最近使った絵文字更新
	if (!pinned.value?.includes(key)) {
		let recents = defaultStore.state.recentlyUsedEmojis;
		recents = recents.filter((emoji: any) => emoji !== key);
		recents.unshift(key);
		defaultStore.set('recentlyUsedEmojis', recents.splice(0, 32));
	}
}

function input(): void {
	// Using custom input event instead of v-model to respond immediately on
	// Android, where composition happens on all languages
	// (v-model does not update during composition)
	q.value = searchEl.value?.value.trim() ?? '';
}

function paste(event: ClipboardEvent): void {
	const pasted = event.clipboardData?.getData('text') ?? '';
	if (done(pasted)) {
		event.preventDefault();
	}
}

function onEnter(ev: KeyboardEvent) {
	if (ev.isComposing || ev.key === 'Process' || ev.keyCode === 229) return;
	done();
}

function done(query?: string): boolean | void {
	if (query == null) query = q.value;
	if (query == null || typeof query !== 'string') return;

	const q2 = query.replace(/:/g, '');
	const exactMatchCustom = customEmojisMap.get(q2);
	if (exactMatchCustom) {
		chosen(exactMatchCustom);
		return true;
	}
	const exactMatchUnicode = emojilist.find(emoji => emoji.char === q2 || emoji.name === q2);
	if (exactMatchUnicode) {
		chosen(exactMatchUnicode);
		return true;
	}
	if (searchResultCustom.value.length > 0) {
		chosen(searchResultCustom.value[0]);
		return true;
	}
	if (searchResultUnicode.value.length > 0) {
		chosen(searchResultUnicode.value[0]);
		return true;
	}
}

onMounted(() => {
	focus();
});

defineExpose({
	focus,
	reset,
});
</script>

<style lang="scss" scoped>
.omfetrab {
	$pad: 8px;

	display: flex;
	flex-direction: column;

	&.s1 {
		--eachSize: 40px;
	}

	&.s2 {
		--eachSize: 45px;
	}

	&.s3 {
		--eachSize: 50px;
	}

	&.w1 {
		width: calc((var(--eachSize) * 5) + (#{$pad} * 2));
		--columns: 1fr 1fr 1fr 1fr 1fr;
	}

	&.w2 {
		width: calc((var(--eachSize) * 6) + (#{$pad} * 2));
		--columns: 1fr 1fr 1fr 1fr 1fr 1fr;
	}

	&.w3 {
		width: calc((var(--eachSize) * 7) + (#{$pad} * 2));
		--columns: 1fr 1fr 1fr 1fr 1fr 1fr 1fr;
	}

	&.w4 {
		width: calc((var(--eachSize) * 8) + (#{$pad} * 2));
		--columns: 1fr 1fr 1fr 1fr 1fr 1fr 1fr 1fr;
	}

	&.w5 {
		width: calc((var(--eachSize) * 9) + (#{$pad} * 2));
		--columns: 1fr 1fr 1fr 1fr 1fr 1fr 1fr 1fr 1fr;
	}

	&.h1 {
		height: calc((var(--eachSize) * 4) + (#{$pad} * 2));
	}

	&.h2 {
		height: calc((var(--eachSize) * 6) + (#{$pad} * 2));
	}

	&.h3 {
		height: calc((var(--eachSize) * 8) + (#{$pad} * 2));
	}

	&.h4 {
		height: calc((var(--eachSize) * 10) + (#{$pad} * 2));
	}

	&.asDrawer {
		width: 100% !important;

		> .emojis {
			::v-deep(section) {
				> header {
					height: 32px;
					line-height: 32px;
					padding: 0 12px;
					font-size: 15px;
				}

				> .body {
					display: grid;
					grid-template-columns: var(--columns);
					font-size: 30px;

					> .item {
						aspect-ratio: 1 / 1;
						width: auto;
						height: auto;
						min-width: 0;
					}
				}
			}
		}
	}

	&.asWindow {
		width: 100% !important;
		height: 100% !important;

		> .emojis {
			::v-deep(section) {
				> .body {
					display: grid;
					grid-template-columns: var(--columns);
					font-size: 30px;

					> .item {
						aspect-ratio: 1 / 1;
						width: auto;
						height: auto;
						min-width: 0;
					}
				}
			}
		}
	}

	> .search {
		width: 100%;
		padding: 12px;
		box-sizing: border-box;
		font-size: 1em;
		outline: none;
		border: none;
		background: transparent;
		color: var(--fg);

		&:not(:focus):not(.filled) {
			margin-bottom: env(safe-area-inset-bottom, 0px);
		}

		&:not(.filled) {
			order: 1;
			z-index: 2;
			box-shadow: 0px -1px 0 0px var(--divider);
		}
	}

	> .tabs {
		display: flex;
		display: none;

		> .tab {
			flex: 1;
			height: 38px;
			border-top: solid 0.5px var(--divider);

			&.active {
				border-top: solid 1px var(--accent);
				color: var(--accent);
			}
		}
	}

	> .emojis {
		height: 100%;
		overflow-y: auto;
		overflow-x: hidden;

		scrollbar-width: none;

		&::-webkit-scrollbar {
			display: none;
		}

		> .group {
			&:not(.index) {
				padding: 4px 0 8px 0;
				border-top: solid 0.5px var(--divider);
			}

			> header {
				/*position: sticky;
				top: 0;
				left: 0;*/
				height: 32px;
				line-height: 32px;
				z-index: 2;
				padding: 0 8px;
				font-size: 12px;
			}
		}

		::v-deep(section) {
			> header {
				position: sticky;
				top: 0;
				left: 0;
				line-height: 28px;
				z-index: 1;
				padding: 0 8px;
				font-size: 12px;
				cursor: pointer;

				&:hover {
					color: var(--accent);
				}
			}

			> .body {
				position: relative;
				padding: $pad;

				> .item {
					position: relative;
					padding: 0;
					width: var(--eachSize);
					height: var(--eachSize);
					contain: strict;
					border-radius: 4px;
					font-size: 24px;

					&:focus-visible {
						outline: solid 2px var(--focus);
						z-index: 1;
					}

					&:hover {
						background: rgba(0, 0, 0, 0.05);
					}

					&:active {
						background: var(--accent);
						box-shadow: inset 0 0.15em 0.3em rgba(27, 31, 35, 0.15);
					}

					> .emoji {
						height: 1.25em;
						vertical-align: -.25em;
						pointer-events: none;
						width: 100%;
						object-fit: contain;
					}
				}
			}

			&.result {
				border-bottom: solid 0.5px var(--divider);

				&:empty {
					display: none;
				}
			}
		}
	}
}
</style><|MERGE_RESOLUTION|>--- conflicted
+++ resolved
@@ -76,15 +76,9 @@
 				v-for="child in customEmojiFolderRoot.children"
 				:key="`custom:${child.category}`"
 				:initialShown="false"
-<<<<<<< HEAD
 				:emojis="computed(() => customEmojis.filter(e => child.category === '' ? (e.category === 'null' || !e.category) : e.category === child.category).filter(filterAvailable).map(e => `:${e.name}:`))"
-        :hasChildSection="child.children.length !== 0"
-        :customEmojiTree="child.children"
-=======
-				:emojis="computed(() => customEmojis.filter(e => child.value === '' ? (e.category === 'null' || !e.category) : e.category === child.value).filter(filterAvailable).map(e => `:${e.name}:`))"
 				:hasChildSection="child.children.length !== 0"
 				:customEmojiTree="child.children"
->>>>>>> 6df9c79b
 				@chosen="chosen"
 			>
 				{{ child.category || i18n.ts.other }}
@@ -159,11 +153,7 @@
 const searchResultUnicode = ref<UnicodeEmojiDef[]>([]);
 const tab = ref<'index' | 'custom' | 'unicode' | 'tags'>('index');
 
-<<<<<<< HEAD
-const customEmojiFolderRoot: CustomEmojiFolderTree = { category: "", children: [] };
-=======
-const customEmojiFolderRoot: CustomEmojiFolderTree = { value: '', category: '', children: [] };
->>>>>>> 6df9c79b
+const customEmojiFolderRoot: CustomEmojiFolderTree = { category: '', children: [] };
 
 function parseAndMergeCategories(input: string, root: CustomEmojiFolderTree): CustomEmojiFolderTree {
 	const parts = (input && input !== 'null' ? input : '').split(' / ');
@@ -341,8 +331,8 @@
 });
 
 function filterAvailable(emoji: Misskey.entities.EmojiSimple): boolean {
-	return ((emoji.roleIdsThatCanBeUsedThisEmojiAsReaction === undefined || emoji.roleIdsThatCanBeUsedThisEmojiAsReaction.length === 0) || ($i && $i.roles.some(r => emoji.roleIdsThatCanBeUsedThisEmojiAsReaction.includes(r.id)))) &&
-		((emoji.roleIdsThatCanNotBeUsedThisEmojiAsReaction === undefined || emoji.roleIdsThatCanNotBeUsedThisEmojiAsReaction.length === 0) || ($i && !$i.roles.some(r => emoji.roleIdsThatCanNotBeUsedThisEmojiAsReaction.includes(r.id))));
+	return ((emoji.roleIdsThatCanBeUsedThisEmojiAsReaction === undefined || emoji.roleIdsThatCanBeUsedThisEmojiAsReaction.length === 0) || (!!$i && $i.roles.some(r => emoji.roleIdsThatCanBeUsedThisEmojiAsReaction?.includes(r.id)))) &&
+		((emoji.roleIdsThatCanNotBeUsedThisEmojiAsReaction === undefined || emoji.roleIdsThatCanNotBeUsedThisEmojiAsReaction.length === 0) || (!!$i && !$i.roles.some(r => emoji.roleIdsThatCanNotBeUsedThisEmojiAsReaction?.includes(r.id))));
 }
 
 function focus() {
