--- conflicted
+++ resolved
@@ -59,10 +59,7 @@
 import { defaultStore } from '@/store.js';
 import { i18n } from '@/i18n.js';
 import * as os from '@/os.js';
-<<<<<<< HEAD
 import { pleaseLogin } from '@/scripts/please-login.js';
-=======
->>>>>>> 7ead98cb
 import { $i, iAmModerator } from '@/account.js';
 
 const props = withDefaults(defineProps<{
