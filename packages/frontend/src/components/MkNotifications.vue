<!--
SPDX-FileCopyrightText: syuilo and other misskey contributors
SPDX-License-Identifier: AGPL-3.0-only
-->

<template>
<MkPullToRefresh :refresher="() => reload()">
	<MkPagination ref="pagingComponent" :pagination="pagination">
		<template #empty>
			<div class="_fullinfo">
				<img :src="infoImageUrl" class="_ghost"/>
				<div>{{ i18n.ts.noNotifications }}</div>
			</div>
		</template>

		<template #default="{ items: notifications }">
			<MkDateSeparatedList v-slot="{ item: notification }" :class="$style.list" :items="notifications" :noGap="true">
				<MkNote v-if="['reply', 'quote', 'mention'].includes(notification.type)" :key="notification.id" :note="notification.note"/>
<<<<<<< HEAD
				<XNotification v-else :key="notification.id" :notification="notification" :withTime="true" :full="true" class="_panel"/>
=======
				<XNotification v-else :key="notification.id" :notification="notification" :withTime="true" :full="true" class="_panel notification"/>
>>>>>>> 85c15bfe
			</MkDateSeparatedList>
		</template>
	</MkPagination>
</MkPullToRefresh>
</template>

<script lang="ts" setup>
<<<<<<< HEAD
import { onUnmounted, onDeactivated, onMounted, computed, shallowRef, onActivated } from 'vue';
=======
import { onUnmounted, onActivated, onMounted, computed, shallowRef } from 'vue';
>>>>>>> 85c15bfe
import MkPagination, { Paging } from '@/components/MkPagination.vue';
import MkPullToRefresh from '@/components/MkPullToRefresh.vue';
import XNotification from '@/components/MkNotification.vue';
import MkDateSeparatedList from '@/components/MkDateSeparatedList.vue';
import MkNote from '@/components/MkNote.vue';
import { useStream } from '@/stream.js';
import { $i } from '@/account.js';
import { i18n } from '@/i18n.js';
import { notificationTypes } from '@/const.js';
import { infoImageUrl } from '@/instance.js';
import { defaultStore } from '@/store.js';
import MkPullToRefresh from '@/components/MkPullToRefresh.vue';

const props = defineProps<{
	excludeTypes?: typeof notificationTypes[number][];
}>();

const pagingComponent = shallowRef<InstanceType<typeof MkPagination>>();

const pagination: Paging = defaultStore.state.useGroupedNotifications ? {
	endpoint: 'i/notifications-grouped' as const,
	limit: 20,
	params: computed(() => ({
		excludeTypes: props.excludeTypes ?? undefined,
	})),
} : {
	endpoint: 'i/notifications' as const,
	limit: 20,
	params: computed(() => ({
		excludeTypes: props.excludeTypes ?? undefined,
	})),
};

function onNotification(notification) {
<<<<<<< HEAD
	const isMuted = props.excludeTypes ? props.excludeTypes.includes(notification.type) : false;
=======
	const isMuted = props.includeTypes ? !props.includeTypes.includes(notification.type) : $i.mutingNotificationTypes.includes(notification.type);
>>>>>>> 85c15bfe
	if (isMuted || document.visibilityState === 'visible') {
		useStream().send('readNotification');
	}

	if (!isMuted) {
		pagingComponent.value?.prepend(notification);
	}
}

function reload() {
	return new Promise<void>((res) => {
		pagingComponent.value?.reload().then(() => {
			res();
		});
	});
}

let connection;

onMounted(() => {
	connection = useStream().useChannel('main');
	connection.on('notification', onNotification);
});

onActivated(() => {
	pagingComponent.value?.reload();
<<<<<<< HEAD
	connection = useStream().useChannel('main');
	connection.on('notification', onNotification);
=======
>>>>>>> 85c15bfe
});

onUnmounted(() => {
	if (connection) connection.dispose();
});

<<<<<<< HEAD
onDeactivated(() => {
	if (connection) connection.dispose();
=======
defineExpose({
	reload,
>>>>>>> 85c15bfe
});
</script>

<style lang="scss" module>
.list {
	background: var(--panel);
}
</style><|MERGE_RESOLUTION|>--- conflicted
+++ resolved
@@ -16,11 +16,7 @@
 		<template #default="{ items: notifications }">
 			<MkDateSeparatedList v-slot="{ item: notification }" :class="$style.list" :items="notifications" :noGap="true">
 				<MkNote v-if="['reply', 'quote', 'mention'].includes(notification.type)" :key="notification.id" :note="notification.note"/>
-<<<<<<< HEAD
 				<XNotification v-else :key="notification.id" :notification="notification" :withTime="true" :full="true" class="_panel"/>
-=======
-				<XNotification v-else :key="notification.id" :notification="notification" :withTime="true" :full="true" class="_panel notification"/>
->>>>>>> 85c15bfe
 			</MkDateSeparatedList>
 		</template>
 	</MkPagination>
@@ -28,13 +24,8 @@
 </template>
 
 <script lang="ts" setup>
-<<<<<<< HEAD
-import { onUnmounted, onDeactivated, onMounted, computed, shallowRef, onActivated } from 'vue';
-=======
 import { onUnmounted, onActivated, onMounted, computed, shallowRef } from 'vue';
->>>>>>> 85c15bfe
 import MkPagination, { Paging } from '@/components/MkPagination.vue';
-import MkPullToRefresh from '@/components/MkPullToRefresh.vue';
 import XNotification from '@/components/MkNotification.vue';
 import MkDateSeparatedList from '@/components/MkDateSeparatedList.vue';
 import MkNote from '@/components/MkNote.vue';
@@ -67,11 +58,7 @@
 };
 
 function onNotification(notification) {
-<<<<<<< HEAD
 	const isMuted = props.excludeTypes ? props.excludeTypes.includes(notification.type) : false;
-=======
-	const isMuted = props.includeTypes ? !props.includeTypes.includes(notification.type) : $i.mutingNotificationTypes.includes(notification.type);
->>>>>>> 85c15bfe
 	if (isMuted || document.visibilityState === 'visible') {
 		useStream().send('readNotification');
 	}
@@ -98,24 +85,14 @@
 
 onActivated(() => {
 	pagingComponent.value?.reload();
-<<<<<<< HEAD
-	connection = useStream().useChannel('main');
-	connection.on('notification', onNotification);
-=======
->>>>>>> 85c15bfe
 });
 
 onUnmounted(() => {
 	if (connection) connection.dispose();
 });
 
-<<<<<<< HEAD
-onDeactivated(() => {
-	if (connection) connection.dispose();
-=======
 defineExpose({
 	reload,
->>>>>>> 85c15bfe
 });
 </script>
 
