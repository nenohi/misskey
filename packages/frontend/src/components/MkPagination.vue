<!--
SPDX-FileCopyrightText: syuilo and other misskey contributors
SPDX-License-Identifier: AGPL-3.0-only
-->

<template>
<Transition
	:enterActiveClass="defaultStore.state.animation ? $style.transition_fade_enterActive : ''"
	:leaveActiveClass="defaultStore.state.animation ? $style.transition_fade_leaveActive : ''"
	:enterFromClass="defaultStore.state.animation ? $style.transition_fade_enterFrom : ''"
	:leaveToClass="defaultStore.state.animation ? $style.transition_fade_leaveTo : ''"
	mode="out-in"
>
	<MkLoading v-if="fetching"/>

	<MkError v-else-if="error" @retry="init()"/>

	<div v-else-if="empty" key="_empty_" class="empty">
		<slot name="empty">
			<div class="_fullinfo">
				<img :src="infoImageUrl" class="_ghost"/>
				<div>{{ i18n.ts.nothing }}</div>
			</div>
		</slot>
	</div>

	<div v-else ref="rootEl">
		<div v-show="pagination.reversed && more" key="_more_" class="_margin">
			<MkButton v-if="!moreFetching" v-appear="(enableInfiniteScroll && !props.disableAutoLoad) ? fetchMoreAhead : null" :class="$style.more" :disabled="moreFetching" :style="{ cursor: moreFetching ? 'wait' : 'pointer' }" primary rounded @click="fetchMoreAhead">
				{{ i18n.ts.loadMore }}
			</MkButton>
			<MkLoading v-else class="loading"/>
		</div>
		<slot :items="items" :fetching="fetching || moreFetching"></slot>
		<div v-show="!pagination.reversed && more" key="_more_" class="_margin">
			<MkButton v-if="!moreFetching" v-appear="(enableInfiniteScroll && !props.disableAutoLoad) ? fetchMore : null" :class="$style.more" :disabled="moreFetching" :style="{ cursor: moreFetching ? 'wait' : 'pointer' }" primary rounded @click="fetchMore">
				{{ i18n.ts.loadMore }}
			</MkButton>
			<MkLoading v-else class="loading"/>
		</div>
	</div>
</Transition>
</template>

<script lang="ts">
import { computed, ComputedRef, isRef, nextTick, onActivated, onBeforeMount, onBeforeUnmount, onDeactivated, ref, shallowRef, watch } from 'vue';
import * as Misskey from 'misskey-js';
import * as os from '@/os.js';
import { onScrollTop, isTopVisible, getBodyScrollHeight, getScrollContainer, onScrollBottom, scrollToBottom, scroll, isBottomVisible } from '@/scripts/scroll.js';
import { useDocumentVisibility } from '@/scripts/use-document-visibility.js';
import { defaultStore } from '@/store.js';
import { MisskeyEntity } from '@/types/date-separated-list';
import { i18n } from '@/i18n.js';

const SECOND_FETCH_LIMIT = 30;
const TOLERANCE = 16;

export type Paging<E extends keyof Misskey.Endpoints = keyof Misskey.Endpoints> = {
	endpoint: E;
	limit: number;
	params?: Misskey.Endpoints[E]['req'] | ComputedRef<Misskey.Endpoints[E]['req']>;

	/**
	 * 検索APIのような、ページング不可なエンドポイントを利用する場合
	 * (そのようなAPIをこの関数で使うのは若干矛盾してるけど)
	 */
	noPaging?: boolean;

	/**
	 * items 配列の中身を逆順にする(新しい方が最後)
	 */
	reversed?: boolean;

	offsetMode?: boolean;

	pageEl?: HTMLElement;
};
</script>
<script lang="ts" setup>
import { infoImageUrl } from '@/instance.js';
import MkButton from '@/components/MkButton.vue';

const props = withDefaults(defineProps<{
	pagination: Paging;
	disableAutoLoad?: boolean;
	displayLimit?: number;
}>(), {
	displayLimit: 20,
});

const emit = defineEmits<{
	(ev: 'queue', count: number): void;
	(ev: 'status', error: boolean): void;
}>();

const rootEl = shallowRef<HTMLElement>();

// 遡り中かどうか
const backed = ref(false);

const scrollRemove = ref<(() => void) | null>(null);

const items = ref<MisskeyEntity[]>([]);
const queue = ref<MisskeyEntity[]>([]);
const offset = ref(0);
const fetching = ref(true);
const moreFetching = ref(false);
const more = ref(false);
const isBackTop = ref(false);
const empty = computed(() => items.value.length === 0);
const error = ref(false);
const {
	enableInfiniteScroll,
} = defaultStore.reactiveState;

<<<<<<< HEAD
const contentEl = $computed(() => props.pagination.pageEl ?? rootEl);
const scrollableElement = $computed(() => getScrollContainer(contentEl));
=======
const contentEl = computed(() => props.pagination.pageEl ?? rootEl.value);
const scrollableElement = computed(() => contentEl.value ? getScrollContainer(contentEl.value) : document.body);
>>>>>>> b72f9186

const visibility = useDocumentVisibility();

let isPausingUpdate = false;
let timerForSetPause: number | null = null;
const BACKGROUND_PAUSE_WAIT_SEC = 10;

// 先頭が表示されているかどうかを検出
// https://qiita.com/mkataigi/items/0154aefd2223ce23398e
const scrollObserver = ref<IntersectionObserver>();

watch([() => props.pagination.reversed, scrollableElement], () => {
	if (scrollObserver.value) scrollObserver.value.disconnect();

	scrollObserver.value = new IntersectionObserver(entries => {
		backed.value = entries[0].isIntersecting;
	}, {
		root: scrollableElement.value,
		rootMargin: props.pagination.reversed ? '-100% 0px 100% 0px' : '100% 0px -100% 0px',
		threshold: 0.01,
	});
}, { immediate: true });

<<<<<<< HEAD
watch($$(rootEl), () => {
	scrollObserver.disconnect();
	nextTick(() => {
		if (rootEl) scrollObserver.observe(rootEl);
=======
watch(rootEl, () => {
	scrollObserver.value?.disconnect();
	nextTick(() => {
		if (rootEl.value) scrollObserver.value?.observe(rootEl.value);
>>>>>>> b72f9186
	});
});

watch([backed, contentEl], () => {
	if (!backed.value) {
		if (!contentEl.value) return;

		scrollRemove.value = (props.pagination.reversed ? onScrollBottom : onScrollTop)(contentEl.value, executeQueue, TOLERANCE);
	} else {
		if (scrollRemove.value) scrollRemove.value();
		scrollRemove.value = null;
	}
});

// パラメータに何らかの変更があった際、再読込したい（チャンネル等のIDが変わったなど）
watch(() => [props.pagination.endpoint, props.pagination.params], init, { deep: true });

watch(queue, (a, b) => {
	if (a.length === 0 && b.length === 0) return;
	emit('queue', queue.value.length);
}, { deep: true });

watch(error, (n, o) => {
	if (n === o) return;
	emit('status', n);
});

async function init(): Promise<void> {
	queue.value = [];
	fetching.value = true;
	const params = props.pagination.params ? isRef(props.pagination.params) ? props.pagination.params.value : props.pagination.params : {};
	await os.api(props.pagination.endpoint, {
		...params,
		limit: props.pagination.limit ?? 10,
		allowPartial: true,
	}).then(res => {
		for (let i = 0; i < res.length; i++) {
			const item = res[i];
			if (i === 3) item._shouldInsertAd_ = true;
		}

		if (res.length === 0 || props.pagination.noPaging) {
			items.value = res;
			more.value = false;
		} else {
			if (props.pagination.reversed) moreFetching.value = true;
			items.value = res;
			more.value = true;
		}

		offset.value = res.length;
		error.value = false;
		fetching.value = false;
	}, err => {
		error.value = true;
		fetching.value = false;
	});
}

const reload = (): Promise<void> => {
	items.value = [];
	return init();
};

const fetchMore = async (): Promise<void> => {
	if (!more.value || fetching.value || moreFetching.value || items.value.length === 0) return;
	moreFetching.value = true;
	const params = props.pagination.params ? isRef(props.pagination.params) ? props.pagination.params.value : props.pagination.params : {};
	await os.api(props.pagination.endpoint, {
		...params,
		limit: SECOND_FETCH_LIMIT,
		...(props.pagination.offsetMode ? {
			offset: offset.value,
		} : {
			untilId: items.value[items.value.length - 1].id,
		}),
	}).then(res => {
		for (let i = 0; i < res.length; i++) {
			const item = res[i];
			if (i === 10) item._shouldInsertAd_ = true;
		}

		const reverseConcat = _res => {
			const oldHeight = scrollableElement.value ? scrollableElement.value.scrollHeight : getBodyScrollHeight();
			const oldScroll = scrollableElement.value ? scrollableElement.value.scrollTop : window.scrollY;

			items.value = items.value.concat(_res);

			return nextTick(() => {
				if (scrollableElement.value) {
					scroll(scrollableElement.value, { top: oldScroll + (scrollableElement.value.scrollHeight - oldHeight), behavior: 'instant' });
				} else {
					window.scroll({ top: oldScroll + (getBodyScrollHeight() - oldHeight), behavior: 'instant' });
				}

				return nextTick();
			});
		};

		if (res.length === 0) {
			if (props.pagination.reversed) {
				reverseConcat(res).then(() => {
					more.value = false;
					moreFetching.value = false;
				});
			} else {
				items.value = items.value.concat(res);
				more.value = false;
				moreFetching.value = false;
			}
		} else {
			if (props.pagination.reversed) {
				reverseConcat(res).then(() => {
					more.value = true;
					moreFetching.value = false;
				});
			} else {
				items.value = items.value.concat(res);
				more.value = true;
				moreFetching.value = false;
			}
		}
		offset.value += res.length;
	}, err => {
		moreFetching.value = false;
	});
};

const fetchMoreAhead = async (): Promise<void> => {
	if (!more.value || fetching.value || moreFetching.value || items.value.length === 0) return;
	moreFetching.value = true;
	const params = props.pagination.params ? isRef(props.pagination.params) ? props.pagination.params.value : props.pagination.params : {};
	await os.api(props.pagination.endpoint, {
		...params,
		limit: SECOND_FETCH_LIMIT,
		...(props.pagination.offsetMode ? {
			offset: offset.value,
		} : {
			sinceId: items.value[items.value.length - 1].id,
		}),
	}).then(res => {
		if (res.length === 0) {
			items.value = items.value.concat(res);
			more.value = false;
		} else {
			items.value = items.value.concat(res);
			more.value = true;
		}
		offset.value += res.length;
		moreFetching.value = false;
	}, err => {
		moreFetching.value = false;
	});
};

<<<<<<< HEAD
const isTop = (): boolean => isBackTop.value || (props.pagination.reversed ? isBottomVisible : isTopVisible)(contentEl, TOLERANCE);
=======
/**
 * Appear（IntersectionObserver）によってfetchMoreが呼ばれる場合、
 * APPEAR_MINIMUM_INTERVALミリ秒以内に2回fetchMoreが呼ばれるのを防ぐ
 */
const fetchMoreApperTimeoutFn = (): void => {
	preventAppearFetchMore.value = false;
	preventAppearFetchMoreTimer.value = null;
};
const fetchMoreAppearTimeout = (): void => {
	preventAppearFetchMore.value = true;
	preventAppearFetchMoreTimer.value = window.setTimeout(fetchMoreApperTimeoutFn, APPEAR_MINIMUM_INTERVAL);
};

const appearFetchMore = async (): Promise<void> => {
	if (preventAppearFetchMore.value) return;
	await fetchMore();
	fetchMoreAppearTimeout();
};

const appearFetchMoreAhead = async (): Promise<void> => {
	if (preventAppearFetchMore.value) return;
	await fetchMoreAhead();
	fetchMoreAppearTimeout();
};

const isTop = (): boolean => isBackTop.value || (props.pagination.reversed ? isBottomVisible : isTopVisible)(contentEl.value!, TOLERANCE);
>>>>>>> b72f9186

watch(visibility, () => {
	if (visibility.value === 'hidden') {
		timerForSetPause = window.setTimeout(() => {
			isPausingUpdate = true;
			timerForSetPause = null;
		},
		BACKGROUND_PAUSE_WAIT_SEC * 1000);
	} else { // 'visible'
		if (timerForSetPause) {
			clearTimeout(timerForSetPause);
			timerForSetPause = null;
		} else {
			isPausingUpdate = false;
			if (isTop()) {
				executeQueue();
			}
		}
	}
});

const prepend = (item: MisskeyEntity): void => {
	// 初回表示時はunshiftだけでOK
	if (!rootEl) {
		items.value.unshift(item);
		return;
	}

	if (isTop() && !isPausingUpdate) unshiftItems([item]);
	else prependQueue(item);
};

function unshiftItems(newItems: MisskeyEntity[]) {
	const length = newItems.length + items.value.length;
	items.value = [...newItems, ...items.value].slice(0, props.displayLimit);

	if (length >= props.displayLimit) more.value = true;
}

function executeQueue() {
	if (queue.value.length === 0) return;
	unshiftItems(queue.value);
	queue.value = [];
}

function prependQueue(newItem: MisskeyEntity) {
	queue.value.unshift(newItem);
	if (queue.value.length >= props.displayLimit) {
		queue.value.pop();
	}
}

const appendItem = (item: MisskeyEntity): void => {
	items.value.push(item);
};

const removeItem = (finder: (item: MisskeyEntity) => boolean) => {
	const i = items.value.findIndex(finder);
	items.value.splice(i, 1);
};

const updateItem = (id: MisskeyEntity['id'], replacer: (old: MisskeyEntity) => MisskeyEntity): void => {
	const i = items.value.findIndex(item => item.id === id);
	items.value[i] = replacer(items.value[i]);
};

onActivated(() => {
	isBackTop.value = false;
});

onDeactivated(() => {
	isBackTop.value = props.pagination.reversed ? window.scrollY >= (rootEl.value ? rootEl.value.scrollHeight - window.innerHeight : 0) : window.scrollY === 0;
});

function toBottom() {
<<<<<<< HEAD
	scrollToBottom(contentEl);
=======
	scrollToBottom(contentEl.value!);
>>>>>>> b72f9186
}

onBeforeMount(() => {
	init().then(() => {
		if (props.pagination.reversed) {
			nextTick(() => {
				setTimeout(toBottom, 800);

				// scrollToBottomでmoreFetchingボタンが画面外まで出るまで
				// more = trueを遅らせる
				setTimeout(() => {
					moreFetching.value = false;
				}, 2000);
			});
		}
	});
});

onBeforeUnmount(() => {
	if (timerForSetPause) {
		clearTimeout(timerForSetPause);
		timerForSetPause = null;
	}
<<<<<<< HEAD
	scrollObserver.disconnect();
=======
	if (preventAppearFetchMoreTimer.value) {
		clearTimeout(preventAppearFetchMoreTimer.value);
		preventAppearFetchMoreTimer.value = null;
	}
	scrollObserver.value?.disconnect();
>>>>>>> b72f9186
});

defineExpose({
	items,
	queue,
	backed: backed.value,
	more,
	reload,
	prepend,
	append: appendItem,
	removeItem,
	updateItem,
});
</script>

<style lang="scss" module>
.transition_fade_enterActive,
.transition_fade_leaveActive {
	transition: opacity 0.125s ease;
}
.transition_fade_enterFrom,
.transition_fade_leaveTo {
	opacity: 0;
}

.more {
	margin-left: auto;
	margin-right: auto;
}
</style><|MERGE_RESOLUTION|>--- conflicted
+++ resolved
@@ -113,13 +113,8 @@
 	enableInfiniteScroll,
 } = defaultStore.reactiveState;
 
-<<<<<<< HEAD
-const contentEl = $computed(() => props.pagination.pageEl ?? rootEl);
-const scrollableElement = $computed(() => getScrollContainer(contentEl));
-=======
 const contentEl = computed(() => props.pagination.pageEl ?? rootEl.value);
-const scrollableElement = computed(() => contentEl.value ? getScrollContainer(contentEl.value) : document.body);
->>>>>>> b72f9186
+const scrollableElement = computed(() => getScrollContainer(contentEl.value));
 
 const visibility = useDocumentVisibility();
 
@@ -143,17 +138,10 @@
 	});
 }, { immediate: true });
 
-<<<<<<< HEAD
-watch($$(rootEl), () => {
-	scrollObserver.disconnect();
-	nextTick(() => {
-		if (rootEl) scrollObserver.observe(rootEl);
-=======
 watch(rootEl, () => {
 	scrollObserver.value?.disconnect();
 	nextTick(() => {
 		if (rootEl.value) scrollObserver.value?.observe(rootEl.value);
->>>>>>> b72f9186
 	});
 });
 
@@ -309,36 +297,7 @@
 	});
 };
 
-<<<<<<< HEAD
-const isTop = (): boolean => isBackTop.value || (props.pagination.reversed ? isBottomVisible : isTopVisible)(contentEl, TOLERANCE);
-=======
-/**
- * Appear（IntersectionObserver）によってfetchMoreが呼ばれる場合、
- * APPEAR_MINIMUM_INTERVALミリ秒以内に2回fetchMoreが呼ばれるのを防ぐ
- */
-const fetchMoreApperTimeoutFn = (): void => {
-	preventAppearFetchMore.value = false;
-	preventAppearFetchMoreTimer.value = null;
-};
-const fetchMoreAppearTimeout = (): void => {
-	preventAppearFetchMore.value = true;
-	preventAppearFetchMoreTimer.value = window.setTimeout(fetchMoreApperTimeoutFn, APPEAR_MINIMUM_INTERVAL);
-};
-
-const appearFetchMore = async (): Promise<void> => {
-	if (preventAppearFetchMore.value) return;
-	await fetchMore();
-	fetchMoreAppearTimeout();
-};
-
-const appearFetchMoreAhead = async (): Promise<void> => {
-	if (preventAppearFetchMore.value) return;
-	await fetchMoreAhead();
-	fetchMoreAppearTimeout();
-};
-
 const isTop = (): boolean => isBackTop.value || (props.pagination.reversed ? isBottomVisible : isTopVisible)(contentEl.value!, TOLERANCE);
->>>>>>> b72f9186
 
 watch(visibility, () => {
 	if (visibility.value === 'hidden') {
@@ -414,11 +373,7 @@
 });
 
 function toBottom() {
-<<<<<<< HEAD
-	scrollToBottom(contentEl);
-=======
 	scrollToBottom(contentEl.value!);
->>>>>>> b72f9186
 }
 
 onBeforeMount(() => {
@@ -442,15 +397,7 @@
 		clearTimeout(timerForSetPause);
 		timerForSetPause = null;
 	}
-<<<<<<< HEAD
-	scrollObserver.disconnect();
-=======
-	if (preventAppearFetchMoreTimer.value) {
-		clearTimeout(preventAppearFetchMoreTimer.value);
-		preventAppearFetchMoreTimer.value = null;
-	}
 	scrollObserver.value?.disconnect();
->>>>>>> b72f9186
 });
 
 defineExpose({
