<!--
SPDX-FileCopyrightText: syuilo and other misskey contributors
SPDX-License-Identifier: AGPL-3.0-only
-->

<template>
<div
	:class="[$style.root, { [$style.modal]: modal, _popup: modal }]"
	@dragover.stop="onDragover"
	@dragenter="onDragenter"
	@dragleave="onDragleave"
	@drop.stop="onDrop"
>
	<header :class="$style.header">
		<div :class="$style.headerLeft">
			<button v-if="!fixed" :class="$style.cancel" class="_button" @click="cancel"><i class="ti ti-x"></i></button>
			<button v-click-anime v-tooltip="i18n.ts.switchAccount" :class="$style.account" class="_button" @click="openAccountMenu">
				<MkAvatar :user="postAccount ?? $i" :class="$style.avatar"/>
			</button>
		</div>
		<div :class="$style.headerRight">
			<template v-if="!(channel != null && fixed)">
				<button v-if="channel == null" ref="visibilityButton" v-click-anime v-tooltip="i18n.ts.visibility" :class="['_button', $style.headerRightItem, $style.visibility]" @click="setVisibility">
					<span v-if="visibility === 'public'"><i class="ti ti-world"></i></span>
					<span v-if="visibility === 'home'"><i class="ti ti-home"></i></span>
					<span v-if="visibility === 'followers'"><i class="ti ti-lock"></i></span>
					<span v-if="visibility === 'specified'"><i class="ti ti-mail"></i></span>
					<span :class="$style.headerRightButtonText">{{ i18n.ts._visibility[visibility] }}</span>
				</button>
				<button v-else class="_button" :class="[$style.headerRightItem, $style.visibility]" disabled>
					<span><i class="ti ti-device-tv"></i></span>
					<span :class="$style.headerRightButtonText">{{ channel.name }}</span>
				</button>
			</template>
			<button v-click-anime v-tooltip="i18n.ts._visibility.disableFederation" class="_button" :class="[$style.headerRightItem, { [$style.danger]: localOnly }]" :disabled="channel != null || visibility === 'specified'" @click="toggleLocalOnly">
				<span v-if="!localOnly"><i class="ti ti-rocket"></i></span>
				<span v-else><i class="ti ti-rocket-off"></i></span>
			</button>
			<button v-click-anime v-tooltip="i18n.ts.reactionAcceptance" class="_button" :class="[$style.headerRightItem, { [$style.danger]: reactionAcceptance === 'likeOnly' }]" @click="toggleReactionAcceptance">
				<span v-if="reactionAcceptance === 'likeOnly'"><i class="ti ti-heart"></i></span>
				<span v-else-if="reactionAcceptance === 'likeOnlyForRemote'"><i class="ti ti-heart-plus"></i></span>
				<span v-else><i class="ti ti-icons"></i></span>
			</button>
			<button v-click-anime class="_button" :class="$style.submit" :disabled="!canPost" data-cy-open-post-form-submit @click="post">
				<div :class="$style.submitInner">
					<template v-if="posted"></template>
					<template v-else-if="posting"><MkEllipsis/></template>
					<template v-else>{{ submitText }}</template>
					<i style="margin-left: 6px;" :class="posted ? 'ti ti-check' : reply ? 'ti ti-arrow-back-up' : renote ? 'ti ti-quote' : 'ti ti-send'"></i>
				</div>
			</button>
		</div>
	</header>
	<MkNoteSimple v-if="reply" :class="$style.targetNote" :note="reply"/>
	<MkNoteSimple v-if="renote" :class="$style.targetNote" :note="renote"/>
	<div v-if="quoteId" :class="$style.withQuote"><i class="ti ti-quote"></i> {{ i18n.ts.quoteAttached }}<button @click="quoteId = null"><i class="ti ti-x"></i></button></div>
	<div v-if="visibility === 'specified'" :class="$style.toSpecified">
		<span style="margin-right: 8px;">{{ i18n.ts.recipient }}</span>
		<div :class="$style.visibleUsers">
			<span v-for="u in visibleUsers" :key="u.id" :class="$style.visibleUser">
				<MkAcct :user="u"/>
				<button class="_button" style="padding: 4px 8px;" @click="removeVisibleUser(u)"><i class="ti ti-x"></i></button>
			</span>
			<button class="_buttonPrimary" style="padding: 4px; border-radius: 8px;" @click="addVisibleUser"><i class="ti ti-plus ti-fw"></i></button>
		</div>
	</div>
	<MkInfo v-if="hasNotSpecifiedMentions" warn :class="$style.hasNotSpecifiedMentions">{{ i18n.ts.notSpecifiedMentionWarning }} - <button class="_textButton" @click="addMissingMention()">{{ i18n.ts.add }}</button></MkInfo>
	<input v-show="useCw" ref="cwInputEl" v-model="cw" :class="$style.cw" :placeholder="i18n.ts.annotation" @keydown="onKeydown">
	<div :class="[$style.textOuter, { [$style.withCw]: useCw }]">
		<div v-if="channel" :class="$style.colorBar" :style="{ background: channel.color }"></div>
		<textarea ref="textareaEl" v-model="text" :class="[$style.text]" :disabled="posting || posted" :readonly="textAreaReadOnly" :placeholder="placeholder" data-cy-post-form-text @keydown="onKeydown" @paste="onPaste" @compositionupdate="onCompositionUpdate" @compositionend="onCompositionEnd"/>
		<div v-if="maxTextLength - textLength < 100" :class="['_acrylic', $style.textCount, { [$style.textOver]: textLength > maxTextLength }]">{{ maxTextLength - textLength }}</div>
	</div>
	<input v-show="withHashtags" ref="hashtagsInputEl" v-model="hashtags" :class="$style.hashtags" :placeholder="i18n.ts.hashtags" list="hashtags">
	<MkInfo v-if="files.length > 0" warn :class="$style.guidelineInfo" :rounded="false"><Mfm :text="i18n.tsx._postForm.guidelineInfo({ tosUrl: instance.tosUrl, nsfwGuideUrl })"/></MkInfo>
	<XPostFormAttaches v-model="files" @detach="detachFile" @changeSensitive="updateFileSensitive" @changeName="updateFileName" @replaceFile="replaceFile"/>
	<MkPollEditor v-if="poll" v-model="poll" @destroyed="poll = null"/>
	<MkNotePreview v-if="showPreview" :class="$style.preview" :text="text" :files="files" :poll="poll ?? undefined" :useCw="useCw" :cw="cw" :user="postAccount ?? $i"/>
	<div v-if="showingOptions" style="padding: 8px 16px;">
	</div>
	<footer :class="$style.footer">
		<div :class="$style.footerLeft">
			<button v-tooltip="i18n.ts.attachFile" class="_button" :class="$style.footerButton" @click="chooseFileFrom"><i class="ti ti-photo-plus"></i></button>
			<button v-tooltip="i18n.ts.poll" class="_button" :class="[$style.footerButton, { [$style.footerButtonActive]: poll }]" @click="togglePoll"><i class="ti ti-chart-arrows"></i></button>
			<button v-tooltip="i18n.ts.useCw" class="_button" :class="[$style.footerButton, { [$style.footerButtonActive]: useCw }]" @click="useCw = !useCw"><i class="ti ti-eye-off"></i></button>
			<button v-tooltip="i18n.ts.mention" class="_button" :class="$style.footerButton" @click="insertMention"><i class="ti ti-at"></i></button>
			<button v-tooltip="i18n.ts.hashtags" class="_button" :class="[$style.footerButton, { [$style.footerButtonActive]: withHashtags }]" @click="withHashtags = !withHashtags"><i class="ti ti-hash"></i></button>
			<button v-if="postFormActions.length > 0" v-tooltip="i18n.ts.plugins" class="_button" :class="$style.footerButton" @click="showActions"><i class="ti ti-plug"></i></button>
			<button v-tooltip="i18n.ts.emoji" :class="['_button', $style.footerButton]" @click="insertEmoji"><i class="ti ti-mood-happy"></i></button>
			<button v-if="showAddMfmFunction" v-tooltip="i18n.ts.addMfmFunction" :class="['_button', $style.footerButton]" @click="insertMfmFunction"><i class="ti ti-palette"></i></button>
		</div>
		<div :class="$style.footerRight">
			<button v-tooltip="i18n.ts.previewNoteText" class="_button" :class="[$style.footerButton, { [$style.previewButtonActive]: showPreview }]" @click="showPreview = !showPreview"><i class="ti ti-eye"></i></button>
			<!--<button v-tooltip="i18n.ts.more" class="_button" :class="$style.footerButton" @click="showingOptions = !showingOptions"><i class="ti ti-dots"></i></button>-->
		</div>
	</footer>
	<datalist id="hashtags">
		<option v-for="hashtag in recentHashtags" :key="hashtag" :value="hashtag"/>
	</datalist>
</div>
</template>

<script lang="ts" setup>
import { inject, watch, nextTick, onMounted, onUnmounted, defineAsyncComponent, provide, shallowRef, ref, computed } from 'vue';
import * as mfm from 'mfm-js';
import * as Misskey from 'misskey-js';
import insertTextAtCursor from 'insert-text-at-cursor';
import { toASCII } from 'punycode/';
import MkNoteSimple from '@/components/MkNoteSimple.vue';
import MkNotePreview from '@/components/MkNotePreview.vue';
import XPostFormAttaches from '@/components/MkPostFormAttaches.vue';
import MkPollEditor, { type PollEditorModelValue } from '@/components/MkPollEditor.vue';
import { host, url } from '@/config.js';
import { erase, unique } from '@/scripts/array.js';
import { extractMentions } from '@/scripts/extract-mentions.js';
import { formatTimeString } from '@/scripts/format-time-string.js';
import { Autocomplete } from '@/scripts/autocomplete.js';
import * as os from '@/os.js';
import { misskeyApi } from '@/scripts/misskey-api.js';
import { selectFiles } from '@/scripts/select-file.js';
import { defaultStore, notePostInterruptors, postFormActions } from '@/store.js';
import MkInfo from '@/components/MkInfo.vue';
import { i18n } from '@/i18n.js';
import { instance } from '@/instance.js';
import { signinRequired, notesCount, incNotesCount, getAccounts, openAccountMenu as openAccountMenu_ } from '@/account.js';
import { uploadFile } from '@/scripts/upload.js';
import { deepClone } from '@/scripts/clone.js';
import MkRippleEffect from '@/components/MkRippleEffect.vue';
import { miLocalStorage } from '@/local-storage.js';
import { claimAchievement } from '@/scripts/achievements.js';
import { emojiPicker } from '@/scripts/emoji-picker.js';
import { mfmFunctionPicker } from '@/scripts/mfm-function-picker.js';

const $i = signinRequired();

const modal = inject('modal');

const props = withDefaults(defineProps<{
	reply?: Misskey.entities.Note;
	renote?: Misskey.entities.Note;
	channel?: Misskey.entities.Channel; // TODO
	mention?: Misskey.entities.User;
	specified?: Misskey.entities.UserDetailed;
	initialText?: string;
	initialCw?: string;
	initialVisibility?: (typeof Misskey.noteVisibilities)[number];
	initialFiles?: Misskey.entities.DriveFile[];
	initialLocalOnly?: boolean;
	initialVisibleUsers?: Misskey.entities.UserDetailed[];
	initialNote?: Misskey.entities.Note;
	instant?: boolean;
	fixed?: boolean;
	autofocus?: boolean;
	freezeAfterPosted?: boolean;
	mock?: boolean;
}>(), {
	initialVisibleUsers: () => [],
	autofocus: true,
	mock: false,
});

provide('mock', props.mock);

const emit = defineEmits<{
	(ev: 'posted'): void;
	(ev: 'cancel'): void;
	(ev: 'esc'): void;

	// Mock用
	(ev: 'fileChangeSensitive', fileId: string, to: boolean): void;
}>();

const textareaEl = shallowRef<HTMLTextAreaElement | null>(null);
const cwInputEl = shallowRef<HTMLInputElement | null>(null);
const hashtagsInputEl = shallowRef<HTMLInputElement | null>(null);
const visibilityButton = shallowRef<HTMLElement | null>(null);

const posting = ref(false);
const posted = ref(false);
const text = ref(props.initialText ?? '');
const files = ref(props.initialFiles ?? []);
const poll = ref<PollEditorModelValue | null>(null);
const useCw = ref<boolean>(!!props.initialCw);
const showPreview = ref(defaultStore.state.showPreview);
watch(showPreview, () => defaultStore.set('showPreview', showPreview.value));
const showAddMfmFunction = ref(defaultStore.state.enableQuickAddMfmFunction);
watch(showAddMfmFunction, () => defaultStore.set('enableQuickAddMfmFunction', showAddMfmFunction.value));
const cw = ref<string | null>(props.initialCw ?? null);
const localOnly = ref<boolean>(props.initialLocalOnly ?? defaultStore.state.rememberNoteVisibility ? defaultStore.state.localOnly : defaultStore.state.defaultNoteLocalOnly);
const visibility = ref(props.initialVisibility ?? (defaultStore.state.rememberNoteVisibility ? defaultStore.state.visibility : defaultStore.state.defaultNoteVisibility) as typeof Misskey.noteVisibilities[number]);
const visibleUsers = ref<Misskey.entities.UserDetailed[]>([]);
if (props.initialVisibleUsers) {
	props.initialVisibleUsers.forEach(pushVisibleUser);
}
const reactionAcceptance = ref(defaultStore.state.reactionAcceptance);
const autocompleteTextareaInput = ref<Autocomplete | null>(null);
const autocompleteCwInput = ref<Autocomplete | null>(null);
const autocompleteHashtagsInput = ref<Autocomplete | null>(null);
const draghover = ref(false);
const quoteId = ref<string | null>(null);
const hasNotSpecifiedMentions = ref(false);
const recentHashtags = ref(JSON.parse(miLocalStorage.getItem('hashtags') ?? '[]'));
const imeText = ref('');
const showingOptions = ref(false);
const textAreaReadOnly = ref(false);

const nsfwGuideUrl = 'https://go.misskey.io/media-guideline';

const draftKey = computed((): string => {
	let key = props.channel ? `channel:${props.channel.id}` : '';

	if (props.renote) {
		key += `renote:${props.renote.id}`;
	} else if (props.reply) {
		key += `reply:${props.reply.id}`;
	} else {
		key += `note:${$i.id}`;
	}

	return key;
});

const placeholder = computed((): string => {
	if (props.renote) {
		return i18n.ts._postForm.quotePlaceholder;
	} else if (props.reply) {
		return i18n.ts._postForm.replyPlaceholder;
	} else if (props.channel) {
		return i18n.ts._postForm.channelPlaceholder;
	} else {
		const xs = [
			i18n.ts._postForm._placeholders.a,
			i18n.ts._postForm._placeholders.b,
			i18n.ts._postForm._placeholders.c,
			i18n.ts._postForm._placeholders.d,
			i18n.ts._postForm._placeholders.e,
			i18n.ts._postForm._placeholders.f,
		];
		return xs[Math.floor(Math.random() * xs.length)];
	}
});

const submitText = computed((): string => {
	return props.renote
		? i18n.ts.quote
		: props.reply
			? i18n.ts.reply
			: i18n.ts.note;
});

const textLength = computed((): number => {
	return (text.value + imeText.value).trim().length;
});

const maxTextLength = computed((): number => {
	return instance ? instance.maxNoteTextLength : 1000;
});

const canPost = computed((): boolean => {
	return !props.mock && !posting.value && !posted.value &&
		(1 <= textLength.value || 1 <= files.value.length || !!poll.value || !!props.renote) &&
		(textLength.value <= maxTextLength.value) &&
		(!poll.value || poll.value.choices.length >= 2);
});

const withHashtags = computed(defaultStore.makeGetterSetter('postFormWithHashtags'));
const hashtags = computed(defaultStore.makeGetterSetter('postFormHashtags'));

watch(text, () => {
	checkMissingMention();
}, { immediate: true });

watch(visibility, () => {
	checkMissingMention();
}, { immediate: true });

watch(visibleUsers, () => {
	checkMissingMention();
}, {
	deep: true,
});

if (props.mention) {
	text.value = props.mention.host ? `@${props.mention.username}@${toASCII(props.mention.host)}` : `@${props.mention.username}`;
	text.value += ' ';
}

if (props.reply && (props.reply.user.username !== $i.username || (props.reply.user.host != null && props.reply.user.host !== host))) {
	text.value = `@${props.reply.user.username}${props.reply.user.host != null ? '@' + toASCII(props.reply.user.host) : ''} `;
}

if (props.reply && props.reply.text != null) {
	const ast = mfm.parse(props.reply.text);
	const otherHost = props.reply.user.host;

	for (const x of extractMentions(ast)) {
		const mention = x.host ?
			`@${x.username}@${toASCII(x.host)}` :
			(otherHost == null || otherHost === host) ?
				`@${x.username}` :
				`@${x.username}@${toASCII(otherHost)}`;

		// 自分は除外
		if ($i.username === x.username && (x.host == null || x.host === host)) continue;

		// 重複は除外
		if (text.value.includes(`${mention} `)) continue;

		text.value += `${mention} `;
	}
}

if ($i.isSilenced && visibility.value === 'public') {
	visibility.value = 'home';
}

if (props.channel) {
	visibility.value = 'public';
	localOnly.value = true; // TODO: チャンネルが連合するようになった折には消す
}

// 公開以外へのリプライ時は元の公開範囲を引き継ぐ
if (props.reply && ['home', 'followers', 'specified'].includes(props.reply.visibility)) {
	if (props.reply.visibility === 'home' && visibility.value === 'followers') {
		visibility.value = 'followers';
	} else if (['home', 'followers'].includes(props.reply.visibility) && visibility.value === 'specified') {
		visibility.value = 'specified';
	} else {
		visibility.value = props.reply.visibility;
	}

	if (visibility.value === 'specified') {
		if (props.reply.visibleUserIds) {
			misskeyApi('users/show', {
				userIds: props.reply.visibleUserIds.filter(uid => uid !== $i.id && uid !== props.reply?.userId),
			}).then(users => {
				users.forEach(pushVisibleUser);
			});
		}

		if (props.reply.userId !== $i.id) {
			misskeyApi('users/show', { userId: props.reply.userId }).then(user => {
				pushVisibleUser(user);
			});
		}
	}
}

if (props.specified) {
	visibility.value = 'specified';
	pushVisibleUser(props.specified);
}

// keep cw when reply
if (defaultStore.state.keepCw && props.reply && props.reply.cw) {
	useCw.value = true;
	cw.value = props.reply.cw;
}

function watchForDraft() {
	watch(text, () => saveDraft());
	watch(useCw, () => saveDraft());
	watch(cw, () => saveDraft());
	watch(poll, () => saveDraft());
	watch(files, () => saveDraft(), { deep: true });
	watch(visibility, () => saveDraft());
	watch(localOnly, () => saveDraft());
}

function checkMissingMention() {
	if (visibility.value === 'specified') {
		const ast = mfm.parse(text.value);

		for (const x of extractMentions(ast)) {
			if (!visibleUsers.value.some(u => (u.username === x.username) && (u.host === x.host))) {
				hasNotSpecifiedMentions.value = true;
				return;
			}
		}
	}
	hasNotSpecifiedMentions.value = false;
}

function addMissingMention() {
	const ast = mfm.parse(text.value);

	for (const x of extractMentions(ast)) {
		if (!visibleUsers.value.some(u => (u.username === x.username) && (u.host === x.host))) {
			misskeyApi('users/show', { username: x.username, host: x.host }).then(user => {
				visibleUsers.value.push(user);
			});
		}
	}
}

function togglePoll() {
	if (poll.value) {
		poll.value = null;
	} else {
		poll.value = {
			choices: ['', ''],
			multiple: false,
			expiresAt: null,
			expiredAfter: null,
		};
	}
}

function addTag(tag: string) {
	insertTextAtCursor(textareaEl.value, ` #${tag} `);
}

function focus() {
	if (textareaEl.value) {
		textareaEl.value.focus();
		textareaEl.value.setSelectionRange(textareaEl.value.value.length, textareaEl.value.value.length);
	}
}

function chooseFileFrom(ev) {
	if (props.mock) return;

	selectFiles(ev.currentTarget ?? ev.target, i18n.ts.attachFile).then(files_ => {
		for (const file of files_) {
			files.value.push(file);
		}
	});
}

function detachFile(id) {
	files.value = files.value.filter(x => x.id !== id);
}

function updateFileSensitive(file, sensitive) {
	if (props.mock) {
		emit('fileChangeSensitive', file.id, sensitive);
	}
	files.value[files.value.findIndex(x => x.id === file.id)].isSensitive = sensitive;
}

function updateFileName(file, name) {
	files.value[files.value.findIndex(x => x.id === file.id)].name = name;
}

function replaceFile(file: Misskey.entities.DriveFile, newFile: Misskey.entities.DriveFile): void {
	files.value[files.value.findIndex(x => x.id === file.id)] = newFile;
}

function upload(file: File, name?: string): void {
	if (props.mock) return;

	uploadFile(file, defaultStore.state.uploadFolder, name).then(res => {
		files.value.push(res);
	});
}

function setVisibility() {
	if (props.channel) {
		visibility.value = 'public';
		localOnly.value = true; // TODO: チャンネルが連合するようになった折には消す
		return;
	}

	os.popup(defineAsyncComponent(() => import('@/components/MkVisibilityPicker.vue')), {
		currentVisibility: visibility.value,
		isSilenced: $i.isSilenced,
		localOnly: localOnly.value,
		src: visibilityButton.value,
	}, {
		changeVisibility: v => {
			visibility.value = v;
			if (defaultStore.state.rememberNoteVisibility) {
				defaultStore.set('visibility', visibility.value);
			}
		},
	}, 'closed');
}

async function toggleLocalOnly() {
	if (props.channel) {
		visibility.value = 'public';
		localOnly.value = true; // TODO: チャンネルが連合するようになった折には消す
		return;
	}

	const neverShowInfo = miLocalStorage.getItem('neverShowLocalOnlyInfo');

	if (!localOnly.value && neverShowInfo !== 'true') {
		const confirm = await os.actions({
			type: 'question',
			title: i18n.ts.disableFederationConfirm,
			text: i18n.ts.disableFederationConfirmWarn,
			actions: [
				{
					value: 'yes' as const,
					text: i18n.ts.disableFederationOk,
					primary: true,
				},
				{
					value: 'neverShow' as const,
					text: `${i18n.ts.disableFederationOk} (${i18n.ts.neverShow})`,
					danger: true,
				},
				{
					value: 'no' as const,
					text: i18n.ts.cancel,
				},
			],
		});
		if (confirm.canceled) return;
		if (confirm.result === 'no') return;

		if (confirm.result === 'neverShow') {
			miLocalStorage.setItem('neverShowLocalOnlyInfo', 'true');
		}
	}

	localOnly.value = !localOnly.value;
}

async function toggleReactionAcceptance() {
	const select = await os.select({
		title: i18n.ts.reactionAcceptance,
		items: [
			{ value: null, text: i18n.ts.all },
			{ value: 'likeOnlyForRemote' as const, text: i18n.ts.likeOnlyForRemote },
			{ value: 'nonSensitiveOnly' as const, text: i18n.ts.nonSensitiveOnly },
			{ value: 'nonSensitiveOnlyForLocalLikeOnlyForRemote' as const, text: i18n.ts.nonSensitiveOnlyForLocalLikeOnlyForRemote },
			{ value: 'likeOnly' as const, text: i18n.ts.likeOnly },
		],
		default: reactionAcceptance.value,
	});
	if (select.canceled) return;
	reactionAcceptance.value = select.result;
}

function pushVisibleUser(user: Misskey.entities.UserDetailed) {
	if (!visibleUsers.value.some(u => u.username === user.username && u.host === user.host)) {
		visibleUsers.value.push(user);
	}
}

function addVisibleUser() {
	os.selectUser().then(user => {
		pushVisibleUser(user);

		if (!text.value.toLowerCase().includes(`@${user.username.toLowerCase()}`)) {
			text.value = `@${Misskey.acct.toString(user)} ${text.value}`;
		}
	});
}

function removeVisibleUser(user) {
	visibleUsers.value = erase(user, visibleUsers.value);
}

function clear() {
	text.value = '';
	files.value = [];
	poll.value = null;
	quoteId.value = null;
}

function onKeydown(ev: KeyboardEvent) {
	if (ev.key === 'Enter' && (ev.ctrlKey || ev.metaKey) && canPost.value) post();
	if (ev.key === 'Escape') emit('esc');
}

function onCompositionUpdate(ev: CompositionEvent) {
	imeText.value = ev.data;
}

function onCompositionEnd(ev: CompositionEvent) {
	imeText.value = '';
}

async function onPaste(ev: ClipboardEvent) {
	if (props.mock) return;
	if (!ev.clipboardData) return;

	for (const { item, i } of Array.from(ev.clipboardData.items, (data, x) => ({ item: data, i: x }))) {
		if (item.kind === 'file') {
			const file = item.getAsFile();
			if (!file) continue;
			const lio = file.name.lastIndexOf('.');
			const ext = lio >= 0 ? file.name.slice(lio) : '';
			const formatted = `${formatTimeString(new Date(file.lastModified), defaultStore.state.pastedFileName).replace(/{{number}}/g, `${i + 1}`)}${ext}`;
			upload(file, formatted);
		}
	}

	const paste = ev.clipboardData.getData('text');

	if (!props.renote && !quoteId.value && paste.startsWith(url + '/notes/')) {
		ev.preventDefault();

		os.confirm({
			type: 'info',
			text: i18n.ts.quoteQuestion,
		}).then(({ canceled }) => {
			if (canceled) {
				insertTextAtCursor(textareaEl.value, paste);
				return;
			}

			quoteId.value = paste.substring(url.length).match(/^\/notes\/(.+?)\/?$/)?.[1] ?? null;
		});
	}
}

function onDragover(ev) {
	if (!ev.dataTransfer.items[0]) return;
	const isFile = ev.dataTransfer.items[0].kind === 'file';
	const isDriveFile = ev.dataTransfer.types[0] === _DATA_TRANSFER_DRIVE_FILE_;
	if (isFile || isDriveFile) {
		ev.preventDefault();
		draghover.value = true;
		switch (ev.dataTransfer.effectAllowed) {
			case 'all':
			case 'uninitialized':
			case 'copy':
			case 'copyLink':
			case 'copyMove':
				ev.dataTransfer.dropEffect = 'copy';
				break;
			case 'linkMove':
			case 'move':
				ev.dataTransfer.dropEffect = 'move';
				break;
			default:
				ev.dataTransfer.dropEffect = 'none';
				break;
		}
	}
}

function onDragenter() {
	draghover.value = true;
}

function onDragleave() {
	draghover.value = false;
}

function onDrop(ev: DragEvent): void {
	draghover.value = false;

	// ファイルだったら
	if (ev.dataTransfer && ev.dataTransfer.files.length > 0) {
		ev.preventDefault();
		for (const x of Array.from(ev.dataTransfer.files)) upload(x);
		return;
	}

	//#region ドライブのファイル
	const driveFile = ev.dataTransfer?.getData(_DATA_TRANSFER_DRIVE_FILE_);
	if (driveFile != null && driveFile !== '') {
		const file = JSON.parse(driveFile);
		files.value.push(file);
		ev.preventDefault();
	}
	//#endregion
}

function saveDraft() {
	if (props.instant || props.mock) return;

	const draftData = JSON.parse(miLocalStorage.getItem('drafts') ?? '{}');

	draftData[draftKey.value] = {
		updatedAt: new Date(),
		data: {
			text: text.value,
			useCw: useCw.value,
			cw: cw.value,
			visibility: visibility.value,
			localOnly: localOnly.value,
			files: files.value,
			poll: poll.value,
		},
	};

	miLocalStorage.setItem('drafts', JSON.stringify(draftData));
}

function deleteDraft() {
	const draftData = JSON.parse(miLocalStorage.getItem('drafts') ?? '{}');

	delete draftData[draftKey.value];

	miLocalStorage.setItem('drafts', JSON.stringify(draftData));
}

async function post(ev?: MouseEvent) {
	if (useCw.value && (cw.value == null || cw.value.trim() === '')) {
		os.alert({
			type: 'error',
			text: i18n.ts.cwNotationRequired,
		});
		return;
	}

	if (ev) {
		const el = (ev.currentTarget ?? ev.target) as HTMLElement | null;

		if (el) {
			const rect = el.getBoundingClientRect();
			const x = rect.left + (el.offsetWidth / 2);
			const y = rect.top + (el.offsetHeight / 2);
			os.popup(MkRippleEffect, { x, y }, {}, 'end');
		}
	}

	if (props.mock) return;

	const annoying =
		text.value.includes('$[x2') ||
		text.value.includes('$[x3') ||
		text.value.includes('$[x4') ||
		text.value.includes('$[scale') ||
		text.value.includes('$[position');

	if (annoying && visibility.value === 'public') {
		const { canceled, result } = await os.actions({
			type: 'warning',
			text: i18n.ts.thisPostMayBeAnnoying,
			actions: [{
				value: 'home',
				text: i18n.ts.thisPostMayBeAnnoyingHome,
				primary: true,
			}, {
				value: 'cancel',
				text: i18n.ts.thisPostMayBeAnnoyingCancel,
			}, {
				value: 'ignore',
				text: i18n.ts.thisPostMayBeAnnoyingIgnore,
			}],
		});

		if (canceled) return;
		if (result === 'cancel') return;
		if (result === 'home') {
			visibility.value = 'home';
		}
	}

	let postData = {
		text: text.value === '' ? null : text.value,
		fileIds: files.value.length > 0 ? files.value.map(f => f.id) : undefined,
		replyId: props.reply ? props.reply.id : undefined,
		renoteId: props.renote ? props.renote.id : quoteId.value ? quoteId.value : undefined,
		channelId: props.channel ? props.channel.id : undefined,
		poll: poll.value,
		cw: useCw.value ? cw.value ?? '' : null,
		localOnly: localOnly.value,
		visibility: visibility.value,
		visibleUserIds: visibility.value === 'specified' ? visibleUsers.value.map(u => u.id) : undefined,
		reactionAcceptance: reactionAcceptance.value,
	};

	if (withHashtags.value && hashtags.value && hashtags.value.trim() !== '') {
		const hashtags_ = hashtags.value.trim().split(' ').map(x => x.startsWith('#') ? x : '#' + x).join(' ');
		if (!postData.text) {
			postData.text = hashtags_;
		} else {
			const postTextLines = postData.text.split('\n');
			if (postTextLines[postTextLines.length - 1].trim() === '') {
				postTextLines[postTextLines.length - 1] += hashtags_;
			} else {
				postTextLines[postTextLines.length - 1] += ' ' + hashtags_;
			}
			postData.text = postTextLines.join('\n');
		}
	}

	// plugin
	if (notePostInterruptors.length > 0) {
		for (const interruptor of notePostInterruptors) {
			try {
				postData = await interruptor.handler(deepClone(postData)) as typeof postData;
			} catch (err) {
				console.error(err);
			}
		}
	}

	let token: string | undefined = undefined;

	if (postAccount.value) {
		const storedAccounts = await getAccounts();
		token = storedAccounts.find(x => x.id === postAccount.value?.id)?.token;
	}

	posting.value = true;
	misskeyApi('notes/create', postData, token).then(() => {
		if (props.freezeAfterPosted) {
			posted.value = true;
		} else {
			clear();
		}
		nextTick(() => {
			deleteDraft();
			emit('posted');
			if (postData.text && postData.text !== '') {
				const hashtags_ = mfm.parse(postData.text).map(x => x.type === 'hashtag' && x.props.hashtag).filter(x => x) as string[];
				const history = JSON.parse(miLocalStorage.getItem('hashtags') ?? '[]') as string[];
				miLocalStorage.setItem('hashtags', JSON.stringify(unique(hashtags_.concat(history))));
			}
			posting.value = false;
			postAccount.value = null;

			incNotesCount();
			if (notesCount === 1) {
				claimAchievement('notes1');
			}

			const text = postData.text ?? '';
			const lowerCase = text.toLowerCase();
			if ((lowerCase.includes('love') || lowerCase.includes('❤')) && lowerCase.includes('misskey')) {
				claimAchievement('iLoveMisskey');
			}
			if ([
				'https://youtu.be/Efrlqw8ytg4',
				'https://www.youtube.com/watch?v=Efrlqw8ytg4',
				'https://m.youtube.com/watch?v=Efrlqw8ytg4',

				'https://youtu.be/XVCwzwxdHuA',
				'https://www.youtube.com/watch?v=XVCwzwxdHuA',
				'https://m.youtube.com/watch?v=XVCwzwxdHuA',

				'https://open.spotify.com/track/3Cuj0mZrlLoXx9nydNi7RB',
				'https://open.spotify.com/track/7anfcaNPQWlWCwyCHmZqNy',
				'https://open.spotify.com/track/5Odr16TvEN4my22K9nbH7l',
				'https://open.spotify.com/album/5bOlxyl4igOrp2DwVQxBco',
			].some(url => text.includes(url))) {
				claimAchievement('brainDiver');
			}

			if (props.renote && (props.renote.userId === $i.id) && text.length > 0) {
				claimAchievement('selfQuote');
			}

			const date = new Date();
			const h = date.getHours();
			const m = date.getMinutes();
			const s = date.getSeconds();
			if (h >= 0 && h <= 3) {
				claimAchievement('postedAtLateNight');
			}
			if (m === 0 && s === 0) {
				claimAchievement('postedAt0min0sec');
			}
		});
	}).catch(err => {
		posting.value = false;
		os.alert({
			type: 'error',
			text: err.message + '\n' + (err as any).id,
		});
	});
}

function cancel() {
	emit('cancel');
}

function insertMention() {
	os.selectUser().then(user => {
		insertTextAtCursor(textareaEl.value, '@' + Misskey.acct.toString(user) + ' ');
	});
}

<<<<<<< HEAD
function insertEmoji(ev: MouseEvent): void {
	os.openEmojiPicker(
		(ev.currentTarget ?? ev.target) as HTMLElement,
		{ asReactionPicker: false },
		textareaEl.value
=======
async function insertEmoji(ev: MouseEvent) {
	textAreaReadOnly.value = true;
	const target = ev.currentTarget ?? ev.target;
	if (target == null) return;
	emojiPicker.show(
		target as HTMLElement,
		emoji => {
			insertTextAtCursor(textareaEl.value, emoji);
		},
		() => {
			textAreaReadOnly.value = false;
			nextTick(() => focus());
		},
>>>>>>> 8aea3603
	);
}

async function insertMfmFunction(ev: MouseEvent) {
	if (textareaEl.value == null) return;
	mfmFunctionPicker(
		ev.currentTarget ?? ev.target,
		textareaEl.value,
		text,
	);
}

function showActions(ev: MouseEvent) {
	os.popupMenu(postFormActions.map(action => ({
		text: action.title,
		action: () => {
			action.handler({
				text: text.value,
				cw: cw.value,
			}, (key, value: any) => {
				if (typeof key !== 'string') return;
				if (key === 'text') { text.value = value; }
				if (key === 'cw') { useCw.value = value !== null; cw.value = value; }
			});
		},
	})), ev.currentTarget ?? ev.target);
}

const postAccount = ref<Misskey.entities.UserDetailed | null>(null);

function openAccountMenu(ev: MouseEvent) {
	if (props.mock) return;

	openAccountMenu_({
		withExtraOperation: false,
		includeCurrentAccount: true,
		active: postAccount.value != null ? postAccount.value.id : $i.id,
		onChoose: (account) => {
			if (account.id === $i.id) {
				postAccount.value = null;
			} else {
				postAccount.value = account;
			}
		},
	}, ev);
}

onMounted(() => {
	if (props.autofocus) {
		focus();

		nextTick(() => {
			focus();
		});
	}

<<<<<<< HEAD
	autocompleteTextareaInput.value = new Autocomplete(textareaEl.value, text);
	autocompleteCwInput.value = new Autocomplete(cwInputEl.value, cw);
	autocompleteHashtagsInput.value = new Autocomplete(hashtagsInputEl.value, hashtags);
=======
	// TODO: detach when unmount
	if (textareaEl.value) new Autocomplete(textareaEl.value, text);
	if (cwInputEl.value) new Autocomplete(cwInputEl.value, cw);
	if (hashtagsInputEl.value) new Autocomplete(hashtagsInputEl.value, hashtags);
>>>>>>> 8aea3603

	nextTick(() => {
		// 書きかけの投稿を復元
		if (!props.instant && !props.mention && !props.specified && !props.mock) {
			const draft = JSON.parse(miLocalStorage.getItem('drafts') ?? '{}')[draftKey.value];
			if (draft) {
				text.value = draft.data.text;
				useCw.value = draft.data.useCw;
				cw.value = draft.data.cw;
				visibility.value = draft.data.visibility;
				localOnly.value = draft.data.localOnly;
				files.value = (draft.data.files || []).filter(draftFile => draftFile);
				if (draft.data.poll) {
					poll.value = draft.data.poll;
				}
			}
		}

		// 削除して編集
		if (props.initialNote) {
			const init = props.initialNote;
			text.value = init.text ? init.text : '';
			files.value = init.files ?? [];
			cw.value = init.cw ?? null;
			useCw.value = init.cw != null;
			if (init.poll) {
				poll.value = {
					choices: init.poll.choices.map(x => x.text),
					multiple: init.poll.multiple,
					expiresAt: init.poll.expiresAt ? (new Date(init.poll.expiresAt)).getTime() : null,
					expiredAfter: null,
				};
			}
			visibility.value = init.visibility;
			localOnly.value = init.localOnly ?? false;
			quoteId.value = init.renote ? init.renote.id : null;
		}

		nextTick(() => watchForDraft());
	});
});

onUnmounted(() => {
	autocompleteTextareaInput.value?.detach();
	autocompleteTextareaInput.value = null;
	autocompleteCwInput.value?.detach();
	autocompleteCwInput.value = null;
	autocompleteHashtagsInput.value?.detach();
	autocompleteHashtagsInput.value = null;
});

defineExpose({
	clear,
});
</script>

<style lang="scss" module>
.root {
	position: relative;
	container-type: inline-size;

	&.modal {
		width: 100%;
		max-width: 520px;
	}
}

//#region header
.header {
	z-index: 1000;
	min-height: 50px;
	display: flex;
	flex-wrap: nowrap;
	gap: 4px;
}

.headerLeft {
	display: flex;
	flex: 0 1 100px;
}

.cancel {
	padding: 0;
	font-size: 1em;
	height: 100%;
	flex: 0 1 50px;
}

.account {
	height: 100%;
	display: inline-flex;
	vertical-align: bottom;
	flex: 0 1 50px;
}

.avatar {
	width: 28px;
	height: 28px;
	margin: auto;
}

.headerRight {
	display: flex;
	min-height: 48px;
	font-size: 0.9em;
	flex-wrap: nowrap;
	align-items: center;
	margin-left: auto;
	gap: 4px;
	overflow: clip;
	padding-left: 4px;
}

.submit {
	margin: 12px 12px 12px 6px;
	vertical-align: bottom;

	&:disabled {
		opacity: 0.7;
	}

	&.posting {
		cursor: wait;
	}

	&:not(:disabled):hover {
		> .inner {
			background: linear-gradient(90deg, var(--X8), var(--X8));
		}
	}

	&:not(:disabled):active {
		> .inner {
			background: linear-gradient(90deg, var(--X8), var(--X8));
		}
	}
}

.colorBar {
	position: absolute;
	top: 0px;
	left: 12px;
	width: 5px;
	height: 100% ;
	border-radius: 999px;
	pointer-events: none;
}

.submitInner {
	padding: 0 12px;
	line-height: 34px;
	font-weight: bold;
	border-radius: 6px;
	min-width: 90px;
	box-sizing: border-box;
	color: var(--fgOnAccent);
	background: linear-gradient(90deg, var(--buttonGradateA), var(--buttonGradateB));
}

.headerRightItem {
	margin: 0;
	padding: 8px;
	border-radius: 6px;

	&:hover {
		background: var(--X5);
	}

	&:disabled {
		background: none;
	}

	&.danger {
		color: #ff2a2a;
	}
}

.headerRightButtonText {
	padding-left: 6px;
}

.visibility {
	overflow: clip;
	text-overflow: ellipsis;
	white-space: nowrap;
	max-width: 210px;

	&:enabled {
		> .headerRightButtonText {
			opacity: 0.8;
		}
	}
}
//#endregion

.preview {
	padding: 16px 20px 0 20px;
	min-height: 75px;
	max-height: 150px;
	overflow: auto;
}

.targetNote {
	padding: 0 20px 16px 20px;
}

.withQuote {
	margin: 0 0 8px 0;
	color: var(--accent);
}

.toSpecified {
	padding: 6px 24px;
	margin-bottom: 8px;
	overflow: auto;
	white-space: nowrap;
}

.visibleUsers {
	display: inline;
	top: -1px;
	font-size: 14px;
}

.visibleUser {
	margin-right: 14px;
	padding: 8px 0 8px 8px;
	border-radius: 8px;
	background: var(--X4);
}

.hasNotSpecifiedMentions {
	margin: 0 20px 16px 20px;
}

.cw,
.hashtags,
.text {
	display: block;
	box-sizing: border-box;
	padding: 0 24px;
	margin: 0;
	width: 100%;
	font-size: 16px;
	border: none;
	border-radius: 0;
	background: transparent;
	color: var(--fg);
	font-family: inherit;

	&:focus {
		outline: none;
	}

	&:disabled {
		opacity: 0.5;
	}
}

.cw {
	z-index: 1;
	padding-bottom: 8px;
	border-bottom: solid 0.5px var(--divider);
}

.hashtags {
	z-index: 1;
	padding-top: 8px;
	padding-bottom: 8px;
	border-top: solid 0.5px var(--divider);
}

.textOuter {
	width: 100%;
	position: relative;

	&.withCw {
		padding-top: 8px;
	}
}

.text {
	max-width: 100%;
	min-width: 100%;
	width: 100%;
	min-height: 90px;
	height: 100%;
}

.textCount {
	position: absolute;
	top: 0;
	right: 2px;
	padding: 4px 6px;
	font-size: .9em;
	color: var(--warn);
	border-radius: 6px;
	min-width: 1.6em;
	text-align: center;

	&.textOver {
		color: #ff2a2a;
	}
}

.footer {
	display: flex;
	padding: 0 16px 16px 16px;
	font-size: 1em;
}

.footerLeft {
	flex: 1;
	display: grid;
	grid-auto-flow: row;
	grid-template-columns: repeat(auto-fill, minmax(42px, 1fr));
	grid-auto-rows: 40px;
}

.footerRight {
	flex: 0;
	margin-left: auto;
	display: grid;
	grid-auto-flow: row;
	grid-template-columns: repeat(auto-fill, minmax(42px, 1fr));
	grid-auto-rows: 40px;
	direction: rtl;
}

.footerButton {
	display: inline-block;
	padding: 0;
	margin: 0;
	font-size: 1em;
	width: auto;
	height: 100%;
	border-radius: 6px;

	&:hover {
		background: var(--X5);
	}

	&.footerButtonActive {
		color: var(--accent);
	}
}

.previewButtonActive {
	color: var(--accent);
}

.guidelineInfo {
	margin-top: 8px;
}

@container (max-width: 500px) {
	.headerRight {
		font-size: .9em;
	}

	.headerRightButtonText {
		display: none;
	}

	.visibility {
		overflow: initial;
	}

	.submit {
		margin: 8px 8px 8px 4px;
	}

	.toSpecified {
		padding: 6px 16px;
	}

	.preview {
		padding: 16px 14px 0 14px;
	}
	.cw,
	.hashtags,
	.text {
		padding: 0 16px;
	}

	.text {
		min-height: 80px;
	}

	.footer {
		padding: 0 8px 8px 8px;
	}
}

@container (max-width: 350px) {
	.footer {
		font-size: 0.9em;
	}

	.footerLeft {
		grid-template-columns: repeat(auto-fill, minmax(38px, 1fr));
	}

	.footerRight {
		grid-template-columns: repeat(auto-fill, minmax(38px, 1fr));
	}

	.headerRight {
		gap: 0;
	}

}
</style><|MERGE_RESOLUTION|>--- conflicted
+++ resolved
@@ -870,27 +870,11 @@
 	});
 }
 
-<<<<<<< HEAD
-function insertEmoji(ev: MouseEvent): void {
+async function insertEmoji(ev: MouseEvent) {
 	os.openEmojiPicker(
 		(ev.currentTarget ?? ev.target) as HTMLElement,
 		{ asReactionPicker: false },
 		textareaEl.value
-=======
-async function insertEmoji(ev: MouseEvent) {
-	textAreaReadOnly.value = true;
-	const target = ev.currentTarget ?? ev.target;
-	if (target == null) return;
-	emojiPicker.show(
-		target as HTMLElement,
-		emoji => {
-			insertTextAtCursor(textareaEl.value, emoji);
-		},
-		() => {
-			textAreaReadOnly.value = false;
-			nextTick(() => focus());
-		},
->>>>>>> 8aea3603
 	);
 }
 
@@ -947,16 +931,9 @@
 		});
 	}
 
-<<<<<<< HEAD
 	autocompleteTextareaInput.value = new Autocomplete(textareaEl.value, text);
 	autocompleteCwInput.value = new Autocomplete(cwInputEl.value, cw);
 	autocompleteHashtagsInput.value = new Autocomplete(hashtagsInputEl.value, hashtags);
-=======
-	// TODO: detach when unmount
-	if (textareaEl.value) new Autocomplete(textareaEl.value, text);
-	if (cwInputEl.value) new Autocomplete(cwInputEl.value, cw);
-	if (hashtagsInputEl.value) new Autocomplete(hashtagsInputEl.value, hashtags);
->>>>>>> 8aea3603
 
 	nextTick(() => {
 		// 書きかけの投稿を復元
