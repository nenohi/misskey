--- conflicted
+++ resolved
@@ -86,6 +86,12 @@
 			withReplies: props.withReplies,
 			withFiles: props.onlyFiles ? true : undefined,
 		});
+	} else if (props.src === 'media') {
+		connection = stream.useChannel('hybridTimeline', {
+			withRenotes: props.withRenotes,
+			withReplies: props.withReplies,
+			withFiles: true,
+		});
 	} else if (props.src === 'social') {
 		connection = stream.useChannel('hybridTimeline', {
 			withRenotes: props.withRenotes,
@@ -143,26 +149,13 @@
 		withReplies: props.withReplies,
 		withFiles: props.onlyFiles ? true : undefined,
 	};
-<<<<<<< HEAD
-	connection = stream.useChannel('localTimeline', {
-		withRenotes: props.withRenotes,
-		withReplies: props.withReplies,
-		withFiles: props.onlyFiles ? true : undefined,
-	});
-	connection.on('note', prepend);
 } else if (props.src === 'media') {
 	endpoint = 'notes/hybrid-timeline';
 	query = {
+		withRenotes: props.withRenotes,
+		withReplies: props.withReplies,
 		withFiles: true,
-		withReplies: defaultStore.state.showTimelineReplies,
-	};
-	connection = stream.useChannel('hybridTimeline', {
-		withFiles: true,
-		withReplies: defaultStore.state.showTimelineReplies,
-	});
-	connection.on('note', prepend);
-=======
->>>>>>> 0c2dd335
+	};
 } else if (props.src === 'social') {
 	endpoint = 'notes/hybrid-timeline';
 	query = {
