--- conflicted
+++ resolved
@@ -45,11 +45,7 @@
 </template>
 <div v-else>
 	<component :is="self ? 'MkA' : 'a'" :class="[$style.link, { [$style.compact]: compact }]" :[attr]="self ? url.substring(local.length) : url" rel="nofollow noopener" :target="target" :title="url">
-<<<<<<< HEAD
-		<div v-if="thumbnail" :class="[$style.thumbnail, { [$style.thumbnailBlur]: sensitive }]" :style="defaultStore.state.enableDataSaverMode ? '' : `background-image: url('${thumbnail}')`">
-=======
-		<div v-if="thumbnail && !sensitive" :class="$style.thumbnail" :style="defaultStore.state.dataSaver.urlPreview ? '' : `background-image: url('${thumbnail}')`">
->>>>>>> b72f9186
+		<div v-if="thumbnail" :class="[$style.thumbnail, { [$style.thumbnailBlur]: sensitive }]" :style="defaultStore.state.dataSaver.urlPreview ? '' : `background-image: url('${thumbnail}')`">
 		</div>
 		<article :class="$style.body">
 			<header :class="$style.header">
@@ -116,16 +112,6 @@
 const self = props.url.startsWith(local);
 const attr = self ? 'to' : 'href';
 const target = self ? null : '_blank';
-<<<<<<< HEAD
-let fetching = $ref(true);
-let title = $ref<string | null>(null);
-let description = $ref<string | null>(null);
-let thumbnail = $ref<string | null>(null);
-let icon = $ref<string | null>(null);
-let sitename = $ref<string | null>(null);
-let sensitive = $ref<boolean | undefined>(undefined);
-let player = $ref({
-=======
 const fetching = ref(true);
 const title = ref<string | null>(null);
 const description = ref<string | null>(null);
@@ -134,7 +120,6 @@
 const sitename = ref<string | null>(null);
 const sensitive = ref<boolean>(false);
 const player = ref({
->>>>>>> b72f9186
 	url: null,
 	width: null,
 	height: null,
@@ -170,32 +155,16 @@
 
 		return res.json();
 	})
-<<<<<<< HEAD
-	.then((info?: SummalyResult) => {
-		if (!info?.url) {
-			fetching = false;
-			unknownUrl = true;
-=======
 	.then((info: SummalyResult) => {
 		if (info.url == null) {
 			fetching.value = false;
 			unknownUrl.value = true;
->>>>>>> b72f9186
 			return;
 		}
 
 		fetching.value = false;
 		unknownUrl.value = false;
 
-<<<<<<< HEAD
-		title = info.title;
-		description = info.description;
-		thumbnail = info.thumbnail;
-		icon = info.icon;
-		sitename = info.sitename;
-		player = info.player;
-		sensitive = info.sensitive;
-=======
 		title.value = info.title;
 		description.value = info.description;
 		thumbnail.value = info.thumbnail;
@@ -203,7 +172,6 @@
 		sitename.value = info.sitename;
 		player.value = info.player;
 		sensitive.value = info.sensitive ?? false;
->>>>>>> b72f9186
 	});
 
 function adjustTweetHeight(message: any) {
