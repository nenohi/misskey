--- conflicted
+++ resolved
@@ -14,9 +14,6 @@
 			[$style.form_vertical]: chosen.place === 'vertical',
 		}]"
 	>
-<<<<<<< HEAD
-		<a :href="chosen.url" rel="noopener" target="_blank" :class="$style.link">
-=======
 		<component
 			:is="self ? 'MkA' : 'a'"
 			:class="$style.link"
@@ -28,7 +25,6 @@
 				target: '_blank',
 			}"
 		>
->>>>>>> 71d05386
 			<img :src="chosen.imageUrl" :class="$style.img">
 			<button class="_button" :class="$style.i" @click.prevent.stop="toggleMenu"><i :class="$style.iIcon" class="ti ti-info-circle"></i></button>
 		</component>
