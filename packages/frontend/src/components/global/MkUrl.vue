--- conflicted
+++ resolved
@@ -5,7 +5,6 @@
 
 <template>
 <component
-<<<<<<< HEAD
 	:is="self ? 'MkA' : 'a'"
 	ref="el"
 	:class="$style.root"
@@ -13,12 +12,8 @@
 	:[attr]="self ? props.url.substring(local.length) : props.url"
 	:rel="rel ?? 'nofollow noopener'"
 	:target="target"
-	:behavior = "props.behavior"
+	:behavior="props.navigationBehavior"
 	@click="(ev: MouseEvent) => warningExternalWebsite(ev, props.url)"
-=======
-	:is="self ? 'MkA' : 'a'" ref="el" :class="$style.root" class="_link" :[attr]="self ? props.url.substring(local.length) : props.url" :rel="rel ?? 'nofollow noopener'" :target="target"
-	:behavior="props.navigationBehavior"
->>>>>>> f5d57c02
 	@contextmenu.stop="() => {}"
 >
 	<template v-if="!self">
