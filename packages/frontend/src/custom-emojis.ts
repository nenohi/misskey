--- conflicted
+++ resolved
@@ -5,15 +5,9 @@
 
 import { shallowRef, computed, markRaw, watch } from 'vue';
 import * as Misskey from 'misskey-js';
-<<<<<<< HEAD
-import { api, apiGet } from './os';
-import { useStream } from '@/stream';
-import { get, set, exist } from '@/scripts/idb-proxy';
-=======
 import { api, apiGet } from '@/os.js';
 import { useStream } from '@/stream.js';
-import { get, set } from '@/scripts/idb-proxy.js';
->>>>>>> f32915b5
+import { get, set, exist } from '@/scripts/idb-proxy.js';
 
 const storageCache = await get('emojis');
 export const customEmojis = shallowRef<Misskey.entities.CustomEmoji[]>(Array.isArray(storageCache) ? storageCache : []);
