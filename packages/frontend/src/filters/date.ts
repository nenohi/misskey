/*
 * SPDX-FileCopyrightText: syuilo and other misskey contributors
 * SPDX-License-Identifier: AGPL-3.0-only
 */

<<<<<<< HEAD
import { dateTimeFormat } from '@/scripts/intl-const';
=======
import { dateTimeFormat } from '@/scripts/intl-const.js';
>>>>>>> f32915b5

export default (d: Date | number | undefined) => dateTimeFormat.format(d);
export const dateString = (d: string) => dateTimeFormat.format(new Date(d));<|MERGE_RESOLUTION|>--- conflicted
+++ resolved
@@ -3,11 +3,7 @@
  * SPDX-License-Identifier: AGPL-3.0-only
  */
 
-<<<<<<< HEAD
-import { dateTimeFormat } from '@/scripts/intl-const';
-=======
 import { dateTimeFormat } from '@/scripts/intl-const.js';
->>>>>>> f32915b5
 
 export default (d: Date | number | undefined) => dateTimeFormat.format(d);
 export const dateString = (d: string) => dateTimeFormat.format(new Date(d));