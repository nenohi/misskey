/*
 * SPDX-FileCopyrightText: syuilo and other misskey contributors
 * SPDX-License-Identifier: AGPL-3.0-only
 */

<<<<<<< HEAD
import { numberFormat } from '@/scripts/intl-const';
=======
import { numberFormat } from '@/scripts/intl-const.js';
>>>>>>> f32915b5

export default n => n == null ? 'N/A' : numberFormat.format(n);<|MERGE_RESOLUTION|>--- conflicted
+++ resolved
@@ -3,10 +3,6 @@
  * SPDX-License-Identifier: AGPL-3.0-only
  */
 
-<<<<<<< HEAD
-import { numberFormat } from '@/scripts/intl-const';
-=======
 import { numberFormat } from '@/scripts/intl-const.js';
->>>>>>> f32915b5
 
 export default n => n == null ? 'N/A' : numberFormat.format(n);