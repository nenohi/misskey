--- conflicted
+++ resolved
@@ -4,14 +4,10 @@
  */
 
 import * as Misskey from 'misskey-js';
-<<<<<<< HEAD
-import * as Acct from 'misskey-js/src/acct.js';
-=======
->>>>>>> b72f9186
 import { url } from '@/config.js';
 
 export const acct = (user: Misskey.Acct) => {
-	return Acct.toString(user);
+	return Misskey.acct.toString(user);
 };
 
 export const userName = (user: Misskey.entities.User) => {
