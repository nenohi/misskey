<!--
SPDX-FileCopyrightText: syuilo and other misskey contributors
SPDX-License-Identifier: AGPL-3.0-only
-->

<template>
<MkStickyContainer>
	<template #header><XHeader :actions="headerActions" :tabs="headerTabs"/></template>
	<MkSpacer :contentMax="900">
		<div class="_gaps">
			<MkFolder>
				<template #label>{{ i18n.ts.options }}</template>

				<MkFolder>
					<template #label>{{ i18n.ts.specifyUser }}</template>
					<template v-if="user" #suffix>@{{ user.username }}</template>

					<div style="text-align: center;" class="_gaps">
						<div v-if="user">@{{ user.username }}</div>
						<div>
							<MkButton v-if="user == null" primary rounded inline @click="selectUserFilter">{{ i18n.ts.selectUser }}</MkButton>
							<MkButton v-else danger rounded inline @click="user = null">{{ i18n.ts.remove }}</MkButton>
						</div>
					</div>
				</MkFolder>
			</MkFolder>

			<MkFolder v-for="announcement in announcements" :key="announcement.id ?? announcement._id" :defaultOpen="announcement.id == null">
				<template #label>{{ announcement.title }}</template>
				<template #icon>
					<i v-if="announcement.id && !announcement.isActive" class="ti ti-archive"></i>
					<i v-if="announcement.icon === 'info'" class="ti ti-info-circle"></i>
					<i v-else-if="announcement.icon === 'warning'" class="ti ti-alert-triangle" style="color: var(--warn);"></i>
					<i v-else-if="announcement.icon === 'error'" class="ti ti-circle-x" style="color: var(--error);"></i>
					<i v-else-if="announcement.icon === 'success'" class="ti ti-check" style="color: var(--success);"></i>
				</template>
				<template #caption>{{ announcement.text }}</template>

				<div class="_gaps_m">
					<MkInput ref="announceTitleEl" v-model="announcement.title" :large="false">
						<template #label>{{ i18n.ts.title }}&nbsp;<button v-tooltip="i18n.ts.emoji" :class="['_button']" @click="insertEmoji"><i class="ti ti-mood-happy"></i></button></template>
					</MkInput>
					<MkTextarea v-model="announcement.text" mfmAutocomplete :mfmPreview="true">
						<template #label>{{ i18n.ts.text }}</template>
					</MkTextarea>
					<MkInput v-model="announcement.imageUrl" type="url">
						<template #label>{{ i18n.ts.imageUrl }}</template>
					</MkInput>
					<MkRadios v-model="announcement.icon">
						<template #label>{{ i18n.ts.icon }}</template>
						<option value="info"><i class="ti ti-info-circle"></i></option>
						<option value="warning"><i class="ti ti-alert-triangle" style="color: var(--warn);"></i></option>
						<option value="error"><i class="ti ti-circle-x" style="color: var(--error);"></i></option>
						<option value="success"><i class="ti ti-check" style="color: var(--success);"></i></option>
					</MkRadios>
					<MkRadios v-model="announcement.display">
						<template #label>{{ i18n.ts.display }}</template>
						<option value="normal">{{ i18n.ts.normal }}</option>
						<option value="banner">{{ i18n.ts.banner }}</option>
						<option value="dialog">{{ i18n.ts.dialog }}</option>
					</MkRadios>
					<MkInfo v-if="announcement.display === 'dialog'" warn>{{ i18n.ts._announcement.dialogAnnouncementUxWarn }}</MkInfo>
					<MkSwitch v-model="announcement.forExistingUsers" :helpText="i18n.ts._announcement.forExistingUsersDescription">
						{{ i18n.ts._announcement.forExistingUsers }}
					</MkSwitch>
					<MkSwitch v-model="announcement.needConfirmationToRead" :helpText="i18n.ts._announcement.needConfirmationToReadDescription">
						{{ i18n.ts._announcement.needConfirmationToRead }}
					</MkSwitch>
					<MkInput v-model="announcement.closeDuration" type="number">
						<template #label>{{ i18n.ts.dialogCloseDuration }}</template>
						<template #suffix>{{ i18n.ts._time.second }}</template>
					</MkInput>
					<MkInput v-model="announcement.displayOrder" type="number">
						<template #label>{{ i18n.ts.displayOrder }}</template>
					</MkInput>
					<MkSwitch v-model="announcement.silence" :helpText="i18n.ts._announcement.silenceDescription">
						{{ i18n.ts._announcement.silence }}
					</MkSwitch>
					<p v-if="announcement.reads">{{ i18n.t('nUsersRead', { n: announcement.reads }) }}</p>
					<MkUserCardMini v-if="announcement.userId" :user="announcement.user" @click="editUser(announcement)"></MkUserCardMini>
					<MkButton v-else class="button" inline primary @click="editUser(announcement)">{{ i18n.ts.specifyUser }}</MkButton>
					<div class="buttons _buttons">
						<MkButton v-if="announcement.id == null || announcement.isActive" class="button" inline primary @click="save(announcement)"><i class="ti ti-device-floppy"></i> {{ i18n.ts.save }}</MkButton>
						<MkButton v-if="announcement.id != null && announcement.isActive" class="button" inline @click="archive(announcement)"><i class="ti ti-check"></i> {{ i18n.ts._announcement.end }} ({{ i18n.ts.archive }})</MkButton>
						<MkButton v-if="announcement.id != null" class="button" inline danger @click="del(announcement)"><i class="ti ti-trash"></i> {{ i18n.ts.delete }}</MkButton>
					</div>
				</div>
			</MkFolder>
			<MkButton v-if="hasMore" :class="$style.more" :disabled="!hasMore" primary rounded @click="fetch()">
				<i class="ti ti-reload"></i>{{ i18n.ts.more }}
			</MkButton>
		</div>
	</MkSpacer>
</MkStickyContainer>
</template>

<script lang="ts" setup>
import { ref, shallowRef, watch, computed } from 'vue';
import * as misskey from 'misskey-js';
import XHeader from './_header_.vue';
import MkButton from '@/components/MkButton.vue';
import MkInput from '@/components/MkInput.vue';
import MkSwitch from '@/components/MkSwitch.vue';
import MkRadios from '@/components/MkRadios.vue';
import MkInfo from '@/components/MkInfo.vue';
import * as os from '@/os.js';
import { misskeyApi } from '@/scripts/misskey-api.js';
import { i18n } from '@/i18n.js';
import { definePageMetadata } from '@/scripts/page-metadata.js';
import MkFolder from '@/components/MkFolder.vue';
import MkUserCardMini from '@/components/MkUserCardMini.vue';

const announceTitleEl = shallowRef<HTMLInputElement | null>(null);
const user = ref<misskey.entities.UserLite | null>(null);
const offset = ref(0);
const hasMore = ref(false);
import MkTextarea from '@/components/MkTextarea.vue';

const announcements = ref<any[]>([]);

<<<<<<< HEAD
function selectUserFilter(): void {
	os.selectUser().then(_user => {
		user.value = _user;
	});
}

function editUser(announcement): void {
	os.selectUser().then(_user => {
		announcement.userId = _user.id;
		announcement.user = _user;
	});
}

function insertEmoji(ev: MouseEvent): void {
	os.openEmojiPicker(
		(ev.currentTarget ?? ev.target) as HTMLElement,
		{ asReactionPicker: false },
		announceTitleEl.value
	);
}
=======
misskeyApi('admin/announcements/list').then(announcementResponse => {
	announcements.value = announcementResponse;
});
>>>>>>> 7e52ea48

function add() {
	announcements.value.unshift({
		_id: Math.random().toString(36),
		id: null,
		title: 'New announcement',
		text: '',
		imageUrl: null,
		icon: 'info',
		display: 'normal',
		forExistingUsers: false,
		needConfirmationToRead: false,
		closeDuration: 0,
		displayOrder: 0,
		silence: false,
	});
}

function del(announcement) {
	os.confirm({
		type: 'warning',
		text: i18n.t('deleteAreYouSure', { x: announcement.title }),
	}).then(({ canceled }) => {
		if (canceled) return;
		announcements.value = announcements.value.filter(x => x !== announcement);
		misskeyApi('admin/announcements/delete', announcement);
	});
}

async function archive(announcement) {
	await os.apiWithDialog('admin/announcements/update', {
		...announcement,
		isActive: false,
	});
	fetch(true);
}

async function save(announcement): Promise<void> {
	if (announcement.id == null) {
		await os.apiWithDialog('admin/announcements/create', announcement);
	} else {
		await os.apiWithDialog('admin/announcements/update', announcement);
	}
	fetch(true);
}

<<<<<<< HEAD
function fetch(resetOffset = false): void {
	if (resetOffset) {
		announcements.value = [];
		offset.value = 0;
	}

	os.api('admin/announcements/list', {
		offsetMode: true,
		offset: offset.value,
		limit: 10,
		userId: user.value?.id,
	}).then(announcementResponse => {
		announcements.value = announcements.value.concat(announcementResponse);
		hasMore.value = announcementResponse?.length === 10;
		offset.value += announcementResponse?.length ?? 0;
=======
function more() {
	misskeyApi('admin/announcements/list', { untilId: announcements.value.reduce((acc, announcement) => announcement.id != null ? announcement : acc).id }).then(announcementResponse => {
		announcements.value = announcements.value.concat(announcementResponse);
	});
}

function refresh() {
	misskeyApi('admin/announcements/list').then(announcementResponse => {
		announcements.value = announcementResponse;
>>>>>>> 7e52ea48
	});
}

watch(user, () => fetch(true));
fetch(true);

const headerActions = computed(() => [{
	asFullButton: true,
	icon: 'ti ti-plus',
	text: i18n.ts.add,
	handler: add,
}]);

const headerTabs = computed(() => []);

definePageMetadata({
	title: i18n.ts.announcements,
	icon: 'ti ti-speakerphone',
});
</script>

<style lang="scss" module>
.more {
	margin-left: auto;
	margin-right: auto;
}
</style><|MERGE_RESOLUTION|>--- conflicted
+++ resolved
@@ -118,7 +118,6 @@
 
 const announcements = ref<any[]>([]);
 
-<<<<<<< HEAD
 function selectUserFilter(): void {
 	os.selectUser().then(_user => {
 		user.value = _user;
@@ -139,11 +138,6 @@
 		announceTitleEl.value
 	);
 }
-=======
-misskeyApi('admin/announcements/list').then(announcementResponse => {
-	announcements.value = announcementResponse;
-});
->>>>>>> 7e52ea48
 
 function add() {
 	announcements.value.unshift({
@@ -190,14 +184,13 @@
 	fetch(true);
 }
 
-<<<<<<< HEAD
 function fetch(resetOffset = false): void {
 	if (resetOffset) {
 		announcements.value = [];
 		offset.value = 0;
 	}
 
-	os.api('admin/announcements/list', {
+	misskeyApi('admin/announcements/list', {
 		offsetMode: true,
 		offset: offset.value,
 		limit: 10,
@@ -206,17 +199,6 @@
 		announcements.value = announcements.value.concat(announcementResponse);
 		hasMore.value = announcementResponse?.length === 10;
 		offset.value += announcementResponse?.length ?? 0;
-=======
-function more() {
-	misskeyApi('admin/announcements/list', { untilId: announcements.value.reduce((acc, announcement) => announcement.id != null ? announcement : acc).id }).then(announcementResponse => {
-		announcements.value = announcements.value.concat(announcementResponse);
-	});
-}
-
-function refresh() {
-	misskeyApi('admin/announcements/list').then(announcementResponse => {
-		announcements.value = announcementResponse;
->>>>>>> 7e52ea48
 	});
 }
 
