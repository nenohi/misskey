--- conflicted
+++ resolved
@@ -8,7 +8,6 @@
 	<template #header><XHeader :actions="headerActions" :tabs="headerTabs"/></template>
 	<MkSpacer :contentMax="900">
 		<div class="_gaps">
-<<<<<<< HEAD
 			<MkFolder>
 				<template #label>{{ i18n.ts.options }}</template>
 
@@ -25,17 +24,11 @@
 					</div>
 				</MkFolder>
 			</MkFolder>
-=======
-			<MkInfo v-if="announcements.length > 5" warn>{{ i18n.ts._announcement.tooManyActiveAnnouncementDescription }}</MkInfo>
->>>>>>> f32915b5
 
 			<MkFolder v-for="announcement in announcements" :key="announcement.id ?? announcement._id" :defaultOpen="announcement.id == null">
 				<template #label>{{ announcement.title }}</template>
 				<template #icon>
-<<<<<<< HEAD
 					<i v-if="announcement.id && !announcement.isActive" class="ti ti-archive"></i>
-=======
->>>>>>> f32915b5
 					<i v-if="announcement.icon === 'info'" class="ti ti-info-circle"></i>
 					<i v-else-if="announcement.icon === 'warning'" class="ti ti-alert-triangle" style="color: var(--warn);"></i>
 					<i v-else-if="announcement.icon === 'error'" class="ti ti-circle-x" style="color: var(--error);"></i>
@@ -44,13 +37,8 @@
 				<template #caption>{{ announcement.text }}</template>
 
 				<div class="_gaps_m">
-<<<<<<< HEAD
 					<MkInput ref="announceTitleEl" v-model="announcement.title" :large="false">
 						<template #label>{{ i18n.ts.title }}&nbsp;<button v-tooltip="i18n.ts.emoji" :class="['_button']" @click="insertEmoji"><i class="ti ti-mood-happy"></i></button></template>
-=======
-					<MkInput v-model="announcement.title">
-						<template #label>{{ i18n.ts.title }}</template>
->>>>>>> f32915b5
 					</MkInput>
 					<MkTextarea v-model="announcement.text">
 						<template #label>{{ i18n.ts.text }}</template>
@@ -77,7 +65,6 @@
 					<MkSwitch v-model="announcement.needConfirmationToRead" :helpText="i18n.ts._announcement.needConfirmationToReadDescription">
 						{{ i18n.ts._announcement.needConfirmationToRead }}
 					</MkSwitch>
-<<<<<<< HEAD
 					<MkInput v-model="announcement.closeDuration" type="number">
 						<template #label>{{ i18n.ts.dialogCloseDuration }}</template>
 						<template #suffix>{{ i18n.ts._time.second }}</template>
@@ -85,29 +72,19 @@
 					<MkInput v-model="announcement.displayOrder" type="number">
 						<template #label>{{ i18n.ts.displayOrder }}</template>
 					</MkInput>
-					<p v-if="announcement.readCount">{{ i18n.t('nUsersRead', { n: announcement.readCount }) }}</p>
+					<p v-if="announcement.reads">{{ i18n.t('nUsersRead', { n: announcement.reads }) }}</p>
 					<MkUserCardMini v-if="announcement.userId" :user="announcement.user" @click="editUser(announcement)"></MkUserCardMini>
 					<MkButton v-else class="button" inline primary @click="editUser(announcement)">{{ i18n.ts.specifyUser }}</MkButton>
 					<div class="buttons _buttons">
 						<MkButton v-if="announcement.id == null || announcement.isActive" class="button" inline primary @click="save(announcement)"><i class="ti ti-device-floppy"></i> {{ i18n.ts.save }}</MkButton>
 						<MkButton v-if="announcement.id != null && announcement.isActive" class="button" inline @click="archive(announcement)"><i class="ti ti-check"></i> {{ i18n.ts._announcement.end }} ({{ i18n.ts.archive }})</MkButton>
-=======
-					<p v-if="announcement.reads">{{ i18n.t('nUsersRead', { n: announcement.reads }) }}</p>
-					<div class="buttons _buttons">
-						<MkButton class="button" inline primary @click="save(announcement)"><i class="ti ti-device-floppy"></i> {{ i18n.ts.save }}</MkButton>
-						<MkButton v-if="announcement.id != null" class="button" inline @click="archive(announcement)"><i class="ti ti-check"></i> {{ i18n.ts._announcement.end }} ({{ i18n.ts.archive }})</MkButton>
->>>>>>> f32915b5
 						<MkButton v-if="announcement.id != null" class="button" inline danger @click="del(announcement)"><i class="ti ti-trash"></i> {{ i18n.ts.delete }}</MkButton>
 					</div>
 				</div>
 			</MkFolder>
-<<<<<<< HEAD
-			<MkButton v-if="hasMore" :class="$style.more" :disabled="!hasMore" primary rounded @click="fetch()">{{ i18n.ts.loadMore }}</MkButton>
-=======
-			<MkButton class="button" @click="more()">
+			<MkButton v-if="hasMore" :class="$style.more" :disabled="!hasMore" primary rounded @click="fetch()">
 				<i class="ti ti-reload"></i>{{ i18n.ts.more }}
 			</MkButton>
->>>>>>> f32915b5
 		</div>
 	</MkSpacer>
 </MkStickyContainer>
@@ -117,23 +94,6 @@
 import { ref, watch } from 'vue';
 import * as misskey from 'misskey-js';
 import XHeader from './_header_.vue';
-<<<<<<< HEAD
-import * as os from '@/os';
-import { i18n } from '@/i18n';
-import { definePageMetadata } from '@/scripts/page-metadata';
-import MkButton from '@/components/MkButton.vue';
-import MkFolder from '@/components/MkFolder.vue';
-import MkInput from '@/components/MkInput.vue';
-import MkRadios from '@/components/MkRadios.vue';
-import MkSwitch from '@/components/MkSwitch.vue';
-import MkTextarea from '@/components/MkTextarea.vue';
-import MkUserCardMini from '@/components/MkUserCardMini.vue';
-
-const announceTitleEl = $shallowRef<HTMLInputElement | null>(null);
-const user = ref<misskey.entities.UserLite | null>(null);
-const offset = ref(0);
-const hasMore = ref(false);
-=======
 import MkButton from '@/components/MkButton.vue';
 import MkInput from '@/components/MkInput.vue';
 import MkTextarea from '@/components/MkTextarea.vue';
@@ -144,7 +104,12 @@
 import { i18n } from '@/i18n.js';
 import { definePageMetadata } from '@/scripts/page-metadata.js';
 import MkFolder from '@/components/MkFolder.vue';
->>>>>>> f32915b5
+import MkUserCardMini from '@/components/MkUserCardMini.vue';
+
+const announceTitleEl = $shallowRef<HTMLInputElement | null>(null);
+const user = ref<misskey.entities.UserLite | null>(null);
+const offset = ref(0);
+const hasMore = ref(false);
 
 let announcements: any[] = $ref([]);
 
@@ -165,7 +130,7 @@
 	os.openEmojiPicker((ev.currentTarget ?? ev.target) as HTMLElement, {}, announceTitleEl);
 }
 
-function add(): void {
+function add() {
 	announcements.unshift({
 		_id: Math.random().toString(36),
 		id: null,
@@ -176,19 +141,12 @@
 		display: 'normal',
 		forExistingUsers: false,
 		needConfirmationToRead: false,
-<<<<<<< HEAD
 		closeDuration: 0,
 		displayOrder: 0,
 	});
 }
 
-function del(announcement): void {
-=======
-	});
-}
-
 function del(announcement) {
->>>>>>> f32915b5
 	os.confirm({
 		type: 'warning',
 		text: i18n.t('deleteAreYouSure', { x: announcement.title }),
@@ -199,16 +157,11 @@
 	});
 }
 
-<<<<<<< HEAD
-async function archive(announcement): Promise<void> {
-=======
 async function archive(announcement) {
->>>>>>> f32915b5
 	await os.apiWithDialog('admin/announcements/update', {
 		...announcement,
 		isActive: false,
 	});
-<<<<<<< HEAD
 	fetch(true);
 }
 
@@ -217,22 +170,10 @@
 		await os.apiWithDialog('admin/announcements/create', announcement);
 	} else {
 		await os.apiWithDialog('admin/announcements/update', announcement);
-=======
-	refresh();
-}
-
-async function save(announcement) {
-	if (announcement.id == null) {
-		await os.apiWithDialog('admin/announcements/create', announcement);
-		refresh();
-	} else {
-		os.apiWithDialog('admin/announcements/update', announcement);
->>>>>>> f32915b5
 	}
 	fetch(true);
 }
 
-<<<<<<< HEAD
 function fetch(resetOffset = false): void {
 	if (resetOffset) {
 		announcements = [];
@@ -248,17 +189,6 @@
 		announcements = announcements.concat(announcementResponse);
 		hasMore.value = announcementResponse?.length === 10;
 		offset.value += announcements.length;
-=======
-function more() {
-	os.api('admin/announcements/list', { untilId: announcements.reduce((acc, announcement) => announcement.id != null ? announcement : acc).id }).then(announcementResponse => {
-		announcements = announcements.concat(announcementResponse);
-	});
-}
-
-function refresh() {
-	os.api('admin/announcements/list').then(announcementResponse => {
-		announcements = announcementResponse;
->>>>>>> f32915b5
 	});
 }
 
