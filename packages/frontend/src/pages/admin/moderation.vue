<!--
SPDX-FileCopyrightText: syuilo and other misskey contributors
SPDX-License-Identifier: AGPL-3.0-only
-->

<template>
<div>
	<MkStickyContainer>
		<template #header><XHeader :tabs="headerTabs"/></template>
		<MkSpacer :contentMax="700" :marginMin="16" :marginMax="32">
			<FormSuspense :p="init">
				<div class="_gaps_m">
					<MkSwitch v-model="enableRegistration">
						<template #label>{{ i18n.ts.enableRegistration }}</template>
					</MkSwitch>

					<MkSwitch v-model="emailRequiredForSignup">
						<template #label>{{ i18n.ts.emailRequiredForSignup }}</template>
					</MkSwitch>

					<FormLink to="/admin/server-rules">{{ i18n.ts.serverRules }}</FormLink>

					<MkInput v-model="tosUrl" type="url">
						<template #prefix><i class="ti ti-link"></i></template>
						<template #label>{{ i18n.ts.tosUrl }}</template>
					</MkInput>

					<MkInput v-model="privacyPolicyUrl" type="url">
						<template #prefix><i class="ti ti-link"></i></template>
						<template #label>{{ i18n.ts.privacyPolicyUrl }}</template>
					</MkInput>

					<MkTextarea v-model="preservedUsernames">
						<template #label>{{ i18n.ts.preservedUsernames }}</template>
						<template #caption>{{ i18n.ts.preservedUsernamesDescription }}</template>
					</MkTextarea>

					<MkTextarea v-model="sensitiveWords">
						<template #label>{{ i18n.ts.sensitiveWords }}</template>
						<template #caption>{{ i18n.ts.sensitiveWordsDescription }}<br>{{ i18n.ts.sensitiveWordsDescription2 }}</template>
					</MkTextarea>

<<<<<<< HEAD
					<MkTextarea v-model="urlPreviewDenyList">
						<template #label>{{ i18n.ts.urlPreviewDenyList }}</template>
						<template #caption>{{ i18n.ts.urlPreviewDenyListDescription }}</template>
=======
					<MkTextarea v-model="prohibitedWords">
						<template #label>{{ i18n.ts.prohibitedWords }}</template>
						<template #caption>{{ i18n.ts.prohibitedWordsDescription }}<br>{{ i18n.ts.prohibitedWordsDescription2 }}</template>
>>>>>>> 614c9a0f
					</MkTextarea>

					<MkTextarea v-model="hiddenTags">
						<template #label>{{ i18n.ts.hiddenTags }}</template>
						<template #caption>{{ i18n.ts.hiddenTagsDescription }}</template>
					</MkTextarea>
				</div>
			</FormSuspense>
		</MkSpacer>
		<template #footer>
			<div :class="$style.footer">
				<MkSpacer :contentMax="700" :marginMin="16" :marginMax="16">
					<MkButton primary rounded @click="save"><i class="ti ti-check"></i> {{ i18n.ts.save }}</MkButton>
				</MkSpacer>
			</div>
		</template>
	</MkStickyContainer>
</div>
</template>

<script lang="ts" setup>
import { ref, computed } from 'vue';
import XHeader from './_header_.vue';
import MkSwitch from '@/components/MkSwitch.vue';
import MkInput from '@/components/MkInput.vue';
import MkTextarea from '@/components/MkTextarea.vue';
import FormSuspense from '@/components/form/suspense.vue';
import * as os from '@/os.js';
import { misskeyApi } from '@/scripts/misskey-api.js';
import { fetchInstance } from '@/instance.js';
import { i18n } from '@/i18n.js';
import { definePageMetadata } from '@/scripts/page-metadata.js';
import MkButton from '@/components/MkButton.vue';
import FormLink from '@/components/form/link.vue';

const enableRegistration = ref<boolean>(false);
const emailRequiredForSignup = ref<boolean>(false);
const sensitiveWords = ref<string>('');
const prohibitedWords = ref<string>('');
const hiddenTags = ref<string>('');
const preservedUsernames = ref<string>('');
const tosUrl = ref<string | null>(null);
const privacyPolicyUrl = ref<string | null>(null);
const urlPreviewDenyList = ref<string | undefined>('');

async function init() {
	const meta = await misskeyApi('admin/meta');
	enableRegistration.value = !meta.disableRegistration;
	emailRequiredForSignup.value = meta.emailRequiredForSignup;
	sensitiveWords.value = meta.sensitiveWords.join('\n');
	prohibitedWords.value = meta.prohibitedWords.join('\n');
	hiddenTags.value = meta.hiddenTags.join('\n');
	preservedUsernames.value = meta.preservedUsernames.join('\n');
	tosUrl.value = meta.tosUrl;
	privacyPolicyUrl.value = meta.privacyPolicyUrl;
	urlPreviewDenyList.value = meta.urlPreviewDenyList?.join('\n');
}

function save() {
	os.apiWithDialog('admin/update-meta', {
		disableRegistration: !enableRegistration.value,
		emailRequiredForSignup: emailRequiredForSignup.value,
		tosUrl: tosUrl.value,
		privacyPolicyUrl: privacyPolicyUrl.value,
		sensitiveWords: sensitiveWords.value.split('\n'),
		prohibitedWords: prohibitedWords.value.split('\n'),
		hiddenTags: hiddenTags.value.split('\n'),
		preservedUsernames: preservedUsernames.value.split('\n'),
		urlPreviewDenyList: urlPreviewDenyList.value?.split('\n'),
	}).then(() => {
		fetchInstance();
	});
}

const headerTabs = computed(() => []);

definePageMetadata({
	title: i18n.ts.moderation,
	icon: 'ti ti-shield',
});
</script>

<style lang="scss" module>
.footer {
	-webkit-backdrop-filter: var(--blur, blur(15px));
	backdrop-filter: var(--blur, blur(15px));
}
</style><|MERGE_RESOLUTION|>--- conflicted
+++ resolved
@@ -40,15 +40,14 @@
 						<template #caption>{{ i18n.ts.sensitiveWordsDescription }}<br>{{ i18n.ts.sensitiveWordsDescription2 }}</template>
 					</MkTextarea>
 
-<<<<<<< HEAD
+					<MkTextarea v-model="prohibitedWords">
+						<template #label>{{ i18n.ts.prohibitedWords }}</template>
+						<template #caption>{{ i18n.ts.prohibitedWordsDescription }}<br>{{ i18n.ts.prohibitedWordsDescription2 }}</template>
+					</MkTextarea>
+
 					<MkTextarea v-model="urlPreviewDenyList">
 						<template #label>{{ i18n.ts.urlPreviewDenyList }}</template>
 						<template #caption>{{ i18n.ts.urlPreviewDenyListDescription }}</template>
-=======
-					<MkTextarea v-model="prohibitedWords">
-						<template #label>{{ i18n.ts.prohibitedWords }}</template>
-						<template #caption>{{ i18n.ts.prohibitedWordsDescription }}<br>{{ i18n.ts.prohibitedWordsDescription2 }}</template>
->>>>>>> 614c9a0f
 					</MkTextarea>
 
 					<MkTextarea v-model="hiddenTags">
