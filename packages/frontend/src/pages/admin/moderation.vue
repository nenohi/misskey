--- conflicted
+++ resolved
@@ -40,15 +40,14 @@
 						<template #caption>{{ i18n.ts.sensitiveWordsDescription }}<br>{{ i18n.ts.sensitiveWordsDescription2 }}</template>
 					</MkTextarea>
 
-<<<<<<< HEAD
 					<MkTextarea v-model="urlPreviewDenyList">
 						<template #label>{{ i18n.ts.urlPreviewDenyList }}</template>
 						<template #caption>{{ i18n.ts.urlPreviewDenyListDescription }}</template>
-=======
+					</MkTextarea>
+
 					<MkTextarea v-model="hiddenTags">
 						<template #label>{{ i18n.ts.hiddenTags }}</template>
 						<template #caption>{{ i18n.ts.hiddenTagsDescription }}</template>
->>>>>>> b72f9186
 					</MkTextarea>
 				</div>
 			</FormSuspense>
@@ -80,25 +79,6 @@
 import MkButton from '@/components/MkButton.vue';
 import FormLink from '@/components/form/link.vue';
 
-<<<<<<< HEAD
-let enableRegistration: boolean = $ref(false);
-let emailRequiredForSignup: boolean = $ref(false);
-let sensitiveWords: string = $ref('');
-let preservedUsernames: string = $ref('');
-let tosUrl: string | null = $ref(null);
-let privacyPolicyUrl: string | null = $ref(null);
-let urlPreviewDenyList: string = $ref('');
-
-async function init() {
-	const meta = await os.api('admin/meta');
-	enableRegistration = !meta.disableRegistration;
-	emailRequiredForSignup = meta.emailRequiredForSignup;
-	sensitiveWords = meta.sensitiveWords.join('\n');
-	preservedUsernames = meta.preservedUsernames.join('\n');
-	tosUrl = meta.tosUrl;
-	privacyPolicyUrl = meta.privacyPolicyUrl;
-	urlPreviewDenyList = meta.urlPreviewDenyList.join('\n');
-=======
 const enableRegistration = ref<boolean>(false);
 const emailRequiredForSignup = ref<boolean>(false);
 const sensitiveWords = ref<string>('');
@@ -106,6 +86,7 @@
 const preservedUsernames = ref<string>('');
 const tosUrl = ref<string | null>(null);
 const privacyPolicyUrl = ref<string | null>(null);
+const urlPreviewDenyList = ref<string | undefined>('');
 
 async function init() {
 	const meta = await os.api('admin/meta');
@@ -116,20 +97,11 @@
 	preservedUsernames.value = meta.preservedUsernames.join('\n');
 	tosUrl.value = meta.tosUrl;
 	privacyPolicyUrl.value = meta.privacyPolicyUrl;
->>>>>>> b72f9186
+	urlPreviewDenyList.value = meta.urlPreviewDenyList?.join('\n');
 }
 
 function save() {
 	os.apiWithDialog('admin/update-meta', {
-<<<<<<< HEAD
-		disableRegistration: !enableRegistration,
-		emailRequiredForSignup,
-		tosUrl,
-		privacyPolicyUrl,
-		sensitiveWords: sensitiveWords.split('\n'),
-		preservedUsernames: preservedUsernames.split('\n'),
-		urlPreviewDenyList: urlPreviewDenyList.split('\n'),
-=======
 		disableRegistration: !enableRegistration.value,
 		emailRequiredForSignup: emailRequiredForSignup.value,
 		tosUrl: tosUrl.value,
@@ -137,7 +109,7 @@
 		sensitiveWords: sensitiveWords.value.split('\n'),
 		hiddenTags: hiddenTags.value.split('\n'),
 		preservedUsernames: preservedUsernames.value.split('\n'),
->>>>>>> b72f9186
+		urlPreviewDenyList: urlPreviewDenyList.value?.split('\n'),
 	}).then(() => {
 		fetchInstance();
 	});
