--- conflicted
+++ resolved
@@ -48,7 +48,6 @@
 							</MkSwitch>
 						</MkFolder>
 
-<<<<<<< HEAD
 						<MkFolder v-if="matchQuery([i18n.ts._role._options.canInitiateConversation, 'canInitiateConversation'])">
 							<template #label>{{ i18n.ts._role._options.canInitiateConversation }}</template>
 							<template #suffix>{{ policies.canInitiateConversation ? i18n.ts.yes : i18n.ts.no }}</template>
@@ -95,13 +94,13 @@
 							<MkSwitch v-model="policies.canUpdateBanner">
 								<template #label>{{ i18n.ts.enable }}</template>
 							</MkSwitch>
-=======
+						</MkFolder>
+
 						<MkFolder v-if="matchQuery([i18n.ts._role._options.mentionMax, 'mentionLimit'])">
 							<template #label>{{ i18n.ts._role._options.mentionMax }}</template>
 							<template #suffix>{{ policies.mentionLimit }}</template>
 							<MkInput v-model="policies.mentionLimit" type="number">
 							</MkInput>
->>>>>>> fe5efd92
 						</MkFolder>
 
 						<MkFolder v-if="matchQuery([i18n.ts._role._options.canInvite, 'canInvite'])">
