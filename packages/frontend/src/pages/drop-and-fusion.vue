<!--
SPDX-FileCopyrightText: syuilo and other misskey contributors
SPDX-License-Identifier: AGPL-3.0-only
-->

<template>
<Transition
	:enterActiveClass="$style.transition_zoom_enterActive"
	:leaveActiveClass="$style.transition_zoom_leaveActive"
	:enterFromClass="$style.transition_zoom_enterFrom"
	:leaveToClass="$style.transition_zoom_leaveTo"
	:moveClass="$style.transition_zoom_move"
	mode="out-in"
>
	<MkSpacer v-if="!gameStarted" :contentMax="800">
		<div :class="$style.root">
			<div class="_gaps">
				<div :class="$style.frame" style="text-align: center;">
					<div :class="$style.frameInner">
						<img src="/client-assets/drop-and-fusion/logo.png" style="display: block; max-width: 100%; max-height: 200px; margin: auto;"/>
					</div>
				</div>
				<div :class="$style.frame" style="text-align: center;">
					<div :class="$style.frameInner">
						<div class="_gaps" style="padding: 16px;">
							<MkSelect v-model="gameMode">
								<option value="normal">NORMAL</option>
								<option value="square">SQUARE</option>
								<option value="yen">YEN</option>
<<<<<<< HEAD
								<option value="sweets">SWEETS (β)</option>
=======
								<option value="sweets">SWEETS</option>
>>>>>>> fc4c8682
							</MkSelect>
							<MkButton primary gradate large rounded inline @click="start">{{ i18n.ts.start }}</MkButton>
						</div>
					</div>
					<div :class="$style.frameInner">
						<div class="_gaps" style="padding: 16px;">
							<div style="font-size: 90%;"><i class="ti ti-music"></i> {{ i18n.ts.soundWillBePlayed }}</div>
							<MkSwitch v-model="mute">
								<template #label>{{ i18n.ts.mute }}</template>
							</MkSwitch>
						</div>
					</div>
				</div>
				<div :class="$style.frame">
					<div :class="$style.frameInner">
						<div class="_gaps_s" style="padding: 16px;">
							<div><b>{{ i18n.t('lastNDays', { n: 7 }) }} {{ i18n.ts.ranking }}</b> ({{ gameMode }})</div>
							<div v-if="ranking" class="_gaps_s">
								<div v-for="r in ranking" :key="r.id" :class="$style.rankingRecord">
									<MkAvatar :link="true" style="width: 24px; height: 24px; margin-right: 4px;" :user="r.user"/>
									<MkUserName :user="r.user" :nowrap="true"/>
									<b style="margin-left: auto;">{{ r.score.toLocaleString() }} {{ getScoreUnit(gameMode) }}</b>
								</div>
							</div>
							<div v-else>{{ i18n.ts.loading }}</div>
						</div>
					</div>
				</div>
				<div :class="$style.frame">
					<div :class="$style.frameInner" style="padding: 16px;">
						<div style="font-weight: bold;">{{ i18n.ts._bubbleGame.howToPlay }}</div>
						<ol>
							<li>{{ i18n.ts._bubbleGame._howToPlay.section1 }}</li>
							<li>{{ i18n.ts._bubbleGame._howToPlay.section2 }}</li>
							<li>{{ i18n.ts._bubbleGame._howToPlay.section3 }}</li>
						</ol>
					</div>
				</div>
				<div :class="$style.frame">
					<div :class="$style.frameInner">
						<div class="_gaps_s" style="padding: 16px;">
							<div><b>Credit</b></div>
							<div>
								<div>Ai-chan illustration: @poteriri@misskey.io</div>
								<div>BGM: @ys@misskey.design</div>
							</div>
						</div>
					</div>
				</div>
			</div>
		</div>
	</MkSpacer>
	<XGame v-else :gameMode="gameMode" :mute="mute" @end="onGameEnd"/>
</Transition>
</template>

<script lang="ts" setup>
import { computed, ref, watch } from 'vue';
import XGame from './drop-and-fusion.game.vue';
import { definePageMetadata } from '@/scripts/page-metadata.js';
import MkButton from '@/components/MkButton.vue';
import { i18n } from '@/i18n.js';
import MkSelect from '@/components/MkSelect.vue';
import MkSwitch from '@/components/MkSwitch.vue';
import { misskeyApiGet } from '@/scripts/misskey-api.js';

const gameMode = ref<'normal' | 'square' | 'yen' | 'sweets'>('normal');
const gameStarted = ref(false);
const mute = ref(false);
const ranking = ref(null);

watch(gameMode, async () => {
	ranking.value = await misskeyApiGet('bubble-game/ranking', { gameMode: gameMode.value });
}, { immediate: true });

function getScoreUnit(gameMode: string) {
	return gameMode === 'normal' ? 'pt' :
		gameMode === 'square' ? 'pt' :
		gameMode === 'yen' ? '円' :
		gameMode === 'sweets' ? 'kcal' :
		'' as never;
}

async function start() {
	gameStarted.value = true;
}

function onGameEnd() {
	gameStarted.value = false;
}

definePageMetadata({
	title: i18n.ts.bubbleGame,
	icon: 'ti ti-apple',
});
</script>

<style lang="scss" module>
.transition_zoom_move,
.transition_zoom_enterActive,
.transition_zoom_leaveActive {
	transition: opacity 0.5s cubic-bezier(0,.5,.5,1), transform 0.5s cubic-bezier(0,.5,.5,1) !important;
}
.transition_zoom_enterFrom,
.transition_zoom_leaveTo {
	opacity: 0;
	transform: scale(0.8);
}

.root {
	margin: 0 auto;
	max-width: 600px;
	user-select: none;

	* {
		user-select: none;
	}
}

.frame {
	padding: 7px;
	background: #8C4F26;
	box-shadow: 0 6px 16px #0007, 0 0 1px 1px #693410, inset 0 0 2px 1px #ce8a5c;
	border-radius: 10px;
}

.frameH {
	display: flex;
	gap: 6px;
}

.frameInner {
	padding: 8px;
	margin-top: 8px;
	background: #F1E8DC;
	box-shadow: 0 0 2px 1px #ce8a5c, inset 0 0 1px 1px #693410;
	border-radius: 6px;
	color: #693410;

	&:first-child {
		margin-top: 0;
	}
}

.frameDivider {
	height: 0;
	border: none;
	border-top: 1px solid #693410;
	border-bottom: 1px solid #ce8a5c;
}

.rankingRecord {
	display: flex;
	line-height: 24px;
	padding-top: 4px;
	white-space: nowrap;
	overflow: visible;
	text-overflow: ellipsis;
}
</style><|MERGE_RESOLUTION|>--- conflicted
+++ resolved
@@ -27,11 +27,7 @@
 								<option value="normal">NORMAL</option>
 								<option value="square">SQUARE</option>
 								<option value="yen">YEN</option>
-<<<<<<< HEAD
-								<option value="sweets">SWEETS (β)</option>
-=======
 								<option value="sweets">SWEETS</option>
->>>>>>> fc4c8682
 							</MkSelect>
 							<MkButton primary gradate large rounded inline @click="start">{{ i18n.ts.start }}</MkButton>
 						</div>
