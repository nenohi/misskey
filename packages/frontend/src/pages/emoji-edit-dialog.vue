<!--
SPDX-FileCopyrightText: syuilo and other misskey contributors
SPDX-License-Identifier: AGPL-3.0-only
-->

<template>
<MkModalWindow
	ref="dialog"
	:width="400"
	@close="dialog.close()"
	@closed="$emit('closed')"
>
	<template v-if="emoji" #header>:{{ emoji.name }}:</template>
	<template v-else #header>New emoji</template>

	<div>
		<MkSpacer :marginMin="20" :marginMax="28">
			<div class="_gaps_m">
				<div v-if="imgUrl != null" :class="$style.imgs">
					<div style="background: #000;" :class="$style.imgContainer">
						<img :src="imgUrl" :class="$style.img"/>
					</div>
					<div style="background: #222;" :class="$style.imgContainer">
						<img :src="imgUrl" :class="$style.img"/>
					</div>
					<div style="background: #ddd;" :class="$style.imgContainer">
						<img :src="imgUrl" :class="$style.img"/>
					</div>
					<div style="background: #fff;" :class="$style.imgContainer">
						<img :src="imgUrl" :class="$style.img"/>
					</div>
				</div>
				<MkButton rounded style="margin: 0 auto;" @click="changeImage">{{ i18n.ts.selectFile }}</MkButton>
				<MkInput v-model="name" pattern="[a-z0-9_]" autocapitalize="off">
					<template #label>{{ i18n.ts.name }}</template>
				</MkInput>
				<MkInput v-model="category" :datalist="customEmojiCategories">
					<template #label>{{ i18n.ts.category }}</template>
				</MkInput>
				<MkInput v-model="aliases" autocapitalize="off">
					<template #label>{{ i18n.ts.tags }}</template>
					<template #caption>
						{{ i18n.ts.theKeywordWhenSearchingForCustomEmoji }}<br/>
						{{ i18n.ts.setMultipleBySeparatingWithSpace }}
					</template>
				</MkInput>
				<MkTextarea v-model="license">
					<template #label>{{ i18n.ts.license }}</template>
				</MkTextarea>
				<MkFolder>
					<template #label>{{ i18n.ts.rolesThatCanBeUsedThisEmojiAsReaction }}</template>
					<template #suffix>{{ rolesThatCanBeUsedThisEmojiAsReaction.length === 0 ? i18n.ts.all : rolesThatCanBeUsedThisEmojiAsReaction.length }}</template>

					<div class="_gaps">
						<MkButton rounded @click="addRole(true)"><i class="ti ti-plus"></i> {{ i18n.ts.add }}</MkButton>

						<div v-for="role in rolesThatCanBeUsedThisEmojiAsReaction" :key="role.id" :class="$style.roleItem">
							<MkRolePreview :class="$style.role" :role="role" :forModeration="true" :detailed="false" style="pointer-events: none;"/>
							<button v-if="role.target === 'manual'" class="_button" :class="$style.roleUnassign" @click="removeRole(true, role, $event)"><i class="ti ti-x"></i></button>
							<button v-else class="_button" :class="$style.roleUnassign" disabled><i class="ti ti-ban"></i></button>
						</div>

						<MkInfo>{{ i18n.ts.rolesThatCanBeUsedThisEmojiAsReactionEmptyDescription }}</MkInfo>
						<MkInfo warn>{{ i18n.ts.rolesThatCanBeUsedThisEmojiAsReactionPublicRoleWarn }}</MkInfo>
					</div>
				</MkFolder>
				<MkFolder>
					<template #label>{{ i18n.ts.rolesThatCanNotBeUsedThisEmojiAsReaction }}</template>
					<template #suffix>{{ rolesThatCanNotBeUsedThisEmojiAsReaction.length === 0 ? i18n.ts.none : rolesThatCanNotBeUsedThisEmojiAsReaction.length }}</template>

					<div class="_gaps">
						<MkButton rounded @click="addRole(false)"><i class="ti ti-plus"></i> {{ i18n.ts.add }}</MkButton>

						<div v-for="role in rolesThatCanNotBeUsedThisEmojiAsReaction" :key="role.id" :class="$style.roleItem">
							<MkRolePreview :class="$style.role" :role="role" :forModeration="true" :detailed="false" style="pointer-events: none;"/>
							<button v-if="role.target === 'manual'" class="_button" :class="$style.roleUnassign" @click="removeRole(false, role, $event)"><i class="ti ti-x"></i></button>
							<button v-else class="_button" :class="$style.roleUnassign" disabled><i class="ti ti-ban"></i></button>
						</div>

						<MkInfo>{{ i18n.ts.rolesThatCanBeUsedThisEmojiAsReactionEmptyDescription }}</MkInfo>
						<MkInfo warn>{{ i18n.ts.rolesThatCanBeUsedThisEmojiAsReactionPublicRoleWarn }}</MkInfo>
					</div>
				</MkFolder>
				<MkSwitch v-model="isSensitive">isSensitive</MkSwitch>
				<MkSwitch v-model="localOnly">{{ i18n.ts.localOnly }}</MkSwitch>
				<MkButton v-if="emoji" danger @click="del()"><i class="ti ti-trash"></i> {{ i18n.ts.delete }}</MkButton>
			</div>
		</MkSpacer>
		<div :class="$style.footer">
			<MkButton primary rounded style="margin: 0 auto;" @click="done"><i class="ti ti-check"></i> {{ props.emoji ? i18n.ts.update : i18n.ts.create }}</MkButton>
		</div>
	</div>
</MkModalWindow>
</template>

<script lang="ts" setup>
import { computed, watch, ref } from 'vue';
import * as Misskey from 'misskey-js';
import MkModalWindow from '@/components/MkModalWindow.vue';
import MkButton from '@/components/MkButton.vue';
import MkInput from '@/components/MkInput.vue';
import MkTextarea from '@/components/MkTextarea.vue';
import MkInfo from '@/components/MkInfo.vue';
import MkFolder from '@/components/MkFolder.vue';
import * as os from '@/os.js';
import { misskeyApi } from '@/scripts/misskey-api.js';
import { i18n } from '@/i18n.js';
import { customEmojiCategories } from '@/custom-emojis.js';
import MkSwitch from '@/components/MkSwitch.vue';
import { selectFile } from '@/scripts/select-file.js';
import MkRolePreview from '@/components/MkRolePreview.vue';

const props = defineProps<{
	emoji?: any,
}>();

const dialog = ref<InstanceType<typeof MkModalWindow> | null>(null);
const name = ref<string>(props.emoji ? props.emoji.name : '');
const category = ref<string>(props.emoji ? props.emoji.category : '');
const aliases = ref<string>(props.emoji ? props.emoji.aliases.join(' ') : '');
const license = ref<string>(props.emoji ? (props.emoji.license ?? '') : '');
const isSensitive = ref(props.emoji ? props.emoji.isSensitive : false);
const localOnly = ref(props.emoji ? props.emoji.localOnly : false);
const roleIdsThatCanBeUsedThisEmojiAsReaction = ref(props.emoji ? props.emoji.roleIdsThatCanBeUsedThisEmojiAsReaction : []);
const rolesThatCanBeUsedThisEmojiAsReaction = ref<Misskey.entities.Role[]>([]);
const roleIdsThatCanNotBeUsedThisEmojiAsReaction = ref(props.emoji ? props.emoji.roleIdsThatCanNotBeUsedThisEmojiAsReaction : []);
const rolesThatCanNotBeUsedThisEmojiAsReaction = ref<Misskey.entities.Role[]>([]);
const file = ref<Misskey.entities.DriveFile>();

watch(roleIdsThatCanBeUsedThisEmojiAsReaction, async () => {
	rolesThatCanBeUsedThisEmojiAsReaction.value = (await Promise.all(roleIdsThatCanBeUsedThisEmojiAsReaction.value.map((id) => misskeyApi('admin/roles/show', { roleId: id }).catch(() => null)))).filter(x => x != null);
}, { immediate: true });

watch(roleIdsThatCanNotBeUsedThisEmojiAsReaction, async () => {
	rolesThatCanNotBeUsedThisEmojiAsReaction.value = (await Promise.all(roleIdsThatCanNotBeUsedThisEmojiAsReaction.value.map((id) => os.api('admin/roles/show', { roleId: id }).catch(() => null)))).filter(x => x != null);
}, { immediate: true });

const imgUrl = computed(() => file.value ? file.value.url : props.emoji ? `/emoji/${props.emoji.name}.webp` : null);

const emit = defineEmits<{
	(ev: 'done', v: { deleted?: boolean; updated?: any; created?: any }): void,
	(ev: 'closed'): void
}>();

async function changeImage(ev) {
	file.value = await selectFile(ev.currentTarget ?? ev.target, null);
	const candidate = file.value.name.replace(/\.(.+)$/, '');
	if (candidate.match(/^[a-z0-9_]+$/)) {
		name.value = candidate;
	}
}

<<<<<<< HEAD
async function addRole(type: boolean) {
	const roles = await os.api('admin/roles/list');
	const currentRoleIds = type ? rolesThatCanBeUsedThisEmojiAsReaction.value.map(x => x.id) : rolesThatCanNotBeUsedThisEmojiAsReaction.value.map(x => x.id);
=======
async function addRole() {
	const roles = await misskeyApi('admin/roles/list');
	const currentRoleIds = rolesThatCanBeUsedThisEmojiAsReaction.value.map(x => x.id);
>>>>>>> 7e52ea48

	const { canceled, result: role } = await os.select({
		items: roles.filter(r => r.isPublic).filter(r => !currentRoleIds.includes(r.id)).map(r => ({ text: r.name, value: r })),
	});
	if (canceled) return;

	if (type) rolesThatCanBeUsedThisEmojiAsReaction.value.push(role);
	else rolesThatCanNotBeUsedThisEmojiAsReaction.value.push(role);
}

async function removeRole(type: boolean, role, ev) {
	if (type) rolesThatCanBeUsedThisEmojiAsReaction.value = rolesThatCanBeUsedThisEmojiAsReaction.value.filter(x => x.id !== role.id);
	else rolesThatCanNotBeUsedThisEmojiAsReaction.value = rolesThatCanNotBeUsedThisEmojiAsReaction.value.filter(x => x.id !== role.id);
}

async function done() {
	const params = {
		name: name.value,
		category: category.value === '' ? null : category.value,
		aliases: aliases.value.split(' ').filter(x => x !== ''),
		license: license.value === '' ? null : license.value,
		isSensitive: isSensitive.value,
		localOnly: localOnly.value,
		roleIdsThatCanBeUsedThisEmojiAsReaction: rolesThatCanBeUsedThisEmojiAsReaction.value.map(x => x.id),
		roleIdsThatCanNotBeUsedThisEmojiAsReaction: rolesThatCanNotBeUsedThisEmojiAsReaction.value.map(x => x.id),
	};

	if (file.value) {
		params.fileId = file.value.id;
	}

	if (props.emoji) {
		await os.apiWithDialog('admin/emoji/update', {
			id: props.emoji.id,
			...params,
		});

		emit('done', {
			updated: {
				id: props.emoji.id,
				...params,
			},
		});

		dialog.value.close();
	} else {
		const created = await os.apiWithDialog('admin/emoji/add', params);

		emit('done', {
			created: created,
		});

		dialog.value.close();
	}
}

async function del() {
	const { canceled } = await os.confirm({
		type: 'warning',
		text: i18n.t('removeAreYouSure', { x: name.value }),
	});
	if (canceled) return;

	misskeyApi('admin/emoji/delete', {
		id: props.emoji.id,
	}).then(() => {
		emit('done', {
			deleted: true,
		});
		dialog.value.close();
	});
}
</script>

<style lang="scss" module>
.imgs {
	display: flex;
	gap: 8px;
	flex-wrap: wrap;
	justify-content: center;
}

.imgContainer {
	padding: 8px;
	border-radius: 6px;
}

.img {
	display: block;
	height: 64px;
	width: 64px;
	object-fit: contain;
}

.roleItem {
	display: flex;
}

.role {
	flex: 1;
}

.roleUnassign {
	width: 32px;
	height: 32px;
	margin-left: 8px;
	align-self: center;
}

.footer {
	position: sticky;
	bottom: 0;
	left: 0;
	padding: 12px;
	border-top: solid 0.5px var(--divider);
	-webkit-backdrop-filter: var(--blur, blur(15px));
	backdrop-filter: var(--blur, blur(15px));
}
</style><|MERGE_RESOLUTION|>--- conflicted
+++ resolved
@@ -132,7 +132,7 @@
 }, { immediate: true });
 
 watch(roleIdsThatCanNotBeUsedThisEmojiAsReaction, async () => {
-	rolesThatCanNotBeUsedThisEmojiAsReaction.value = (await Promise.all(roleIdsThatCanNotBeUsedThisEmojiAsReaction.value.map((id) => os.api('admin/roles/show', { roleId: id }).catch(() => null)))).filter(x => x != null);
+	rolesThatCanNotBeUsedThisEmojiAsReaction.value = (await Promise.all(roleIdsThatCanNotBeUsedThisEmojiAsReaction.value.map((id) => misskeyApi('admin/roles/show', { roleId: id }).catch(() => null)))).filter(x => x != null);
 }, { immediate: true });
 
 const imgUrl = computed(() => file.value ? file.value.url : props.emoji ? `/emoji/${props.emoji.name}.webp` : null);
@@ -150,15 +150,9 @@
 	}
 }
 
-<<<<<<< HEAD
 async function addRole(type: boolean) {
-	const roles = await os.api('admin/roles/list');
+	const roles = await misskeyApi('admin/roles/list');
 	const currentRoleIds = type ? rolesThatCanBeUsedThisEmojiAsReaction.value.map(x => x.id) : rolesThatCanNotBeUsedThisEmojiAsReaction.value.map(x => x.id);
-=======
-async function addRole() {
-	const roles = await misskeyApi('admin/roles/list');
-	const currentRoleIds = rolesThatCanBeUsedThisEmojiAsReaction.value.map(x => x.id);
->>>>>>> 7e52ea48
 
 	const { canceled, result: role } = await os.select({
 		items: roles.filter(r => r.isPublic).filter(r => !currentRoleIds.includes(r.id)).map(r => ({ text: r.name, value: r })),
