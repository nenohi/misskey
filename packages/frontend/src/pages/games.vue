--- conflicted
+++ resolved
@@ -34,14 +34,10 @@
 definePageMetadata(() => ({
 	title: 'Misskey Games',
 	icon: 'ti ti-device-gamepad',
-<<<<<<< HEAD
-});
+}));
 
 const featuredPagination = {
 	endpoint: 'channels/featured-games' as const,
 	noPaging: true,
 };
-=======
-}));
->>>>>>> b36e6b1a
 </script>