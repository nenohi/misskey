<!--
SPDX-FileCopyrightText: syuilo and other misskey contributors
SPDX-License-Identifier: AGPL-3.0-only
-->

<template>
<MkStickyContainer>
	<template #header><MkPageHeader v-model:tab="tab" :actions="headerActions" :tabs="headerTabs"/></template>
	<MkSpacer v-if="instance" :contentMax="600" :marginMin="16" :marginMax="32">
		<div v-if="tab === 'overview'" class="_gaps_m">
			<div class="fnfelxur">
				<img :src="faviconUrl" alt="" class="icon"/>
				<span class="name">{{ instance.name || `(${i18n.ts.unknown})` }}</span>
			</div>
			<div style="display: flex; flex-direction: column; gap: 1em;">
				<MkKeyValue :copy="host" oneline>
					<template #key>Host</template>
					<template #value><span class="_monospace"><MkLink :url="`https://${host}`">{{ host }}</MkLink></span></template>
				</MkKeyValue>
				<MkKeyValue oneline>
					<template #key>{{ i18n.ts.software }}</template>
					<template #value><span class="_monospace">{{ instance.softwareName || `(${i18n.ts.unknown})` }} / {{ instance.softwareVersion || `(${i18n.ts.unknown})` }}</span></template>
				</MkKeyValue>
				<MkKeyValue oneline>
					<template #key>{{ i18n.ts.administrator }}</template>
					<template #value>{{ instance.maintainerName || `(${i18n.ts.unknown})` }} ({{ instance.maintainerEmail || `(${i18n.ts.unknown})` }})</template>
				</MkKeyValue>
			</div>
			<MkKeyValue>
				<template #key>{{ i18n.ts.description }}</template>
				<template #value>{{ instance.description }}</template>
			</MkKeyValue>

			<FormSection v-if="iAmModerator">
				<template #label>Moderation</template>
				<div class="_gaps_s">
					<MkSwitch v-model="suspended" :disabled="!instance" @update:modelValue="toggleSuspend">{{ i18n.ts.stopActivityDelivery }}</MkSwitch>
					<MkSwitch v-model="isBlocked" :disabled="!meta || !instance" @update:modelValue="toggleBlock">{{ i18n.ts.blockThisInstance }}</MkSwitch>
					<MkButton @click="refreshMetadata"><i class="ti ti-refresh"></i> Refresh metadata</MkButton>
				</div>
			</FormSection>

			<FormSection>
				<MkKeyValue oneline style="margin: 1em 0;">
					<template #key>{{ i18n.ts.registeredAt }}</template>
					<template #value><MkTime mode="detail" :time="instance.firstRetrievedAt"/></template>
				</MkKeyValue>
				<MkKeyValue oneline style="margin: 1em 0;">
					<template #key>{{ i18n.ts.updatedAt }}</template>
					<template #value><MkTime mode="detail" :time="instance.infoUpdatedAt"/></template>
				</MkKeyValue>
				<MkKeyValue oneline style="margin: 1em 0;">
					<template #key>{{ i18n.ts.latestRequestReceivedAt }}</template>
					<template #value><MkTime v-if="instance.latestRequestReceivedAt" :time="instance.latestRequestReceivedAt"/><span v-else>N/A</span></template>
				</MkKeyValue>
			</FormSection>

			<FormSection>
				<MkKeyValue oneline style="margin: 1em 0;">
					<template #key>Following (Pub)</template>
					<template #value>{{ number(instance.followingCount) }}</template>
				</MkKeyValue>
				<MkKeyValue oneline style="margin: 1em 0;">
					<template #key>Followers (Sub)</template>
					<template #value>{{ number(instance.followersCount) }}</template>
				</MkKeyValue>
			</FormSection>

			<FormSection>
				<template #label>Well-known resources</template>
				<FormLink :to="`https://${host}/.well-known/host-meta`" external style="margin-bottom: 8px;">host-meta</FormLink>
				<FormLink :to="`https://${host}/.well-known/host-meta.json`" external style="margin-bottom: 8px;">host-meta.json</FormLink>
				<FormLink :to="`https://${host}/.well-known/nodeinfo`" external style="margin-bottom: 8px;">nodeinfo</FormLink>
				<FormLink :to="`https://${host}/robots.txt`" external style="margin-bottom: 8px;">robots.txt</FormLink>
				<FormLink :to="`https://${host}/manifest.json`" external style="margin-bottom: 8px;">manifest.json</FormLink>
			</FormSection>
		</div>
		<div v-else-if="tab === 'chart'" class="_gaps_m">
			<div class="cmhjzshl">
				<div class="selects">
					<MkSelect v-model="chartSrc" style="margin: 0 10px 0 0; flex: 1;">
						<option value="instance-requests">{{ i18n.ts._instanceCharts.requests }}</option>
						<option value="instance-users">{{ i18n.ts._instanceCharts.users }}</option>
						<option value="instance-users-total">{{ i18n.ts._instanceCharts.usersTotal }}</option>
						<option value="instance-notes">{{ i18n.ts._instanceCharts.notes }}</option>
						<option value="instance-notes-total">{{ i18n.ts._instanceCharts.notesTotal }}</option>
						<option value="instance-ff">{{ i18n.ts._instanceCharts.ff }}</option>
						<option value="instance-ff-total">{{ i18n.ts._instanceCharts.ffTotal }}</option>
						<option value="instance-drive-usage">{{ i18n.ts._instanceCharts.cacheSize }}</option>
						<option value="instance-drive-usage-total">{{ i18n.ts._instanceCharts.cacheSizeTotal }}</option>
						<option value="instance-drive-files">{{ i18n.ts._instanceCharts.files }}</option>
						<option value="instance-drive-files-total">{{ i18n.ts._instanceCharts.filesTotal }}</option>
					</MkSelect>
				</div>
				<div class="charts">
					<div class="label">{{ i18n.t('recentNHours', { n: 90 }) }}</div>
					<MkChart class="chart" :src="chartSrc" span="hour" :limit="90" :args="{ host: host }" :detailed="true"></MkChart>
					<div class="label">{{ i18n.t('recentNDays', { n: 90 }) }}</div>
					<MkChart class="chart" :src="chartSrc" span="day" :limit="90" :args="{ host: host }" :detailed="true"></MkChart>
				</div>
			</div>
		</div>
		<div v-else-if="tab === 'users'" class="_gaps_m">
			<MkPagination v-slot="{items}" :pagination="usersPagination" style="display: grid; grid-template-columns: repeat(auto-fill,minmax(270px,1fr)); grid-gap: 12px;">
				<MkA v-for="user in items" :key="user.id" v-tooltip.mfm="`Last posted: ${dateString(user.updatedAt)}`" class="user" :to="`/admin/user/${user.id}`">
					<MkUserCardMini :user="user"/>
				</MkA>
			</MkPagination>
		</div>
		<div v-else-if="tab === 'raw'" class="_gaps_m">
			<MkObjectView tall :value="instance">
			</MkObjectView>
		</div>
	</MkSpacer>
</MkStickyContainer>
</template>

<script lang="ts" setup>
import { } from 'vue';
import * as Misskey from 'misskey-js';
import MkChart from '@/components/MkChart.vue';
import MkObjectView from '@/components/MkObjectView.vue';
import FormLink from '@/components/form/link.vue';
import MkLink from '@/components/MkLink.vue';
import MkButton from '@/components/MkButton.vue';
import FormSection from '@/components/form/section.vue';
import MkKeyValue from '@/components/MkKeyValue.vue';
import MkSelect from '@/components/MkSelect.vue';
import MkSwitch from '@/components/MkSwitch.vue';
<<<<<<< HEAD
import * as os from '@/os';
import number from '@/filters/number';
import { iAmModerator, iAmAdmin } from '@/account';
import { definePageMetadata } from '@/scripts/page-metadata';
import { i18n } from '@/i18n';
=======
import * as os from '@/os.js';
import number from '@/filters/number.js';
import { iAmModerator, iAmAdmin } from '@/account.js';
import { definePageMetadata } from '@/scripts/page-metadata.js';
import { i18n } from '@/i18n.js';
>>>>>>> f32915b5
import MkUserCardMini from '@/components/MkUserCardMini.vue';
import MkPagination from '@/components/MkPagination.vue';
import { getProxiedImageUrlNullable } from '@/scripts/media-proxy.js';
import { dateString } from '@/filters/date.js';

const props = defineProps<{
	host: string;
}>();

let tab = $ref('overview');
let chartSrc = $ref('instance-requests');
<<<<<<< HEAD
let meta = $ref<misskey.entities.AdminInstanceMetadata | null>(null);
let instance = $ref<misskey.entities.Instance | null>(null);
=======
let meta = $ref<Misskey.entities.AdminInstanceMetadata | null>(null);
let instance = $ref<Misskey.entities.Instance | null>(null);
>>>>>>> f32915b5
let suspended = $ref(false);
let isBlocked = $ref(false);
let faviconUrl = $ref<string | null>(null);

const usersPagination = {
	endpoint: iAmModerator ? 'admin/show-users' : 'users' as const,
	limit: 10,
	params: {
		sort: '+updatedAt',
		state: 'all',
		hostname: props.host,
	},
	offsetMode: true,
};

async function fetch(): Promise<void> {
	if (iAmAdmin) {
		meta = await os.api('admin/meta');
	}
	instance = await os.api('federation/show-instance', {
		host: props.host,
	});
	suspended = instance.isSuspended;
	isBlocked = instance.isBlocked;
	faviconUrl = getProxiedImageUrlNullable(instance.faviconUrl, 'preview') ?? getProxiedImageUrlNullable(instance.iconUrl, 'preview');
}

async function toggleBlock(): Promise<void> {
	if (!meta) throw new Error('No meta?');
	if (!instance) throw new Error('No instance?');
	const { host } = instance;
	await os.api('admin/update-meta', {
		blockedHosts: isBlocked ? meta.blockedHosts.concat([host]) : meta.blockedHosts.filter(x => x !== host),
	});
}

async function toggleSuspend(): Promise<void> {
	if (!instance) throw new Error('No instance?');
	await os.api('admin/federation/update-instance', {
		host: instance.host,
		isSuspended: suspended,
	});
}

function refreshMetadata(): void {
	if (!instance) throw new Error('No instance?');
	os.api('admin/federation/refresh-remote-instance-metadata', {
		host: instance.host,
	});
	os.alert({
		text: 'Refresh requested',
	});
}

fetch();

const headerActions = $computed(() => [{
	text: `https://${props.host}`,
	icon: 'ti ti-external-link',
	handler: () => {
		window.open(`https://${props.host}`, '_blank');
	},
}]);

const headerTabs = $computed(() => [{
	key: 'overview',
	title: i18n.ts.overview,
	icon: 'ti ti-info-circle',
}, {
	key: 'chart',
	title: i18n.ts.charts,
	icon: 'ti ti-chart-line',
}, {
	key: 'users',
	title: i18n.ts.users,
	icon: 'ti ti-users',
}, {
	key: 'raw',
	title: 'Raw',
	icon: 'ti ti-code',
}]);

definePageMetadata({
	title: props.host,
	icon: 'ti ti-server',
});
</script>

<style lang="scss" scoped>
.fnfelxur {
	display: flex;
	align-items: center;

	> .icon {
		display: block;
		margin: 0 16px 0 0;
		height: 64px;
		border-radius: 8px;
	}

	> .name {
		word-break: break-all;
	}
}

.cmhjzshl {
	> .selects {
		display: flex;
		margin: 0 0 16px 0;
	}

	> .charts {
		> .label {
			margin-bottom: 12px;
			font-weight: bold;
		}
	}
}
</style><|MERGE_RESOLUTION|>--- conflicted
+++ resolved
@@ -127,19 +127,11 @@
 import MkKeyValue from '@/components/MkKeyValue.vue';
 import MkSelect from '@/components/MkSelect.vue';
 import MkSwitch from '@/components/MkSwitch.vue';
-<<<<<<< HEAD
-import * as os from '@/os';
-import number from '@/filters/number';
-import { iAmModerator, iAmAdmin } from '@/account';
-import { definePageMetadata } from '@/scripts/page-metadata';
-import { i18n } from '@/i18n';
-=======
 import * as os from '@/os.js';
 import number from '@/filters/number.js';
 import { iAmModerator, iAmAdmin } from '@/account.js';
 import { definePageMetadata } from '@/scripts/page-metadata.js';
 import { i18n } from '@/i18n.js';
->>>>>>> f32915b5
 import MkUserCardMini from '@/components/MkUserCardMini.vue';
 import MkPagination from '@/components/MkPagination.vue';
 import { getProxiedImageUrlNullable } from '@/scripts/media-proxy.js';
@@ -151,13 +143,8 @@
 
 let tab = $ref('overview');
 let chartSrc = $ref('instance-requests');
-<<<<<<< HEAD
-let meta = $ref<misskey.entities.AdminInstanceMetadata | null>(null);
-let instance = $ref<misskey.entities.Instance | null>(null);
-=======
 let meta = $ref<Misskey.entities.AdminInstanceMetadata | null>(null);
 let instance = $ref<Misskey.entities.Instance | null>(null);
->>>>>>> f32915b5
 let suspended = $ref(false);
 let isBlocked = $ref(false);
 let faviconUrl = $ref<string | null>(null);
