<!--
SPDX-FileCopyrightText: syuilo and other misskey contributors
SPDX-License-Identifier: AGPL-3.0-only
-->

<template>
<MkStickyContainer>
	<template #header><MkPageHeader v-model:tab="tab" :actions="headerActions" :tabs="headerTabs"/></template>
	<MkSpacer v-if="instance" :contentMax="600" :marginMin="16" :marginMax="32">
		<MkHorizontalSwipe v-model:tab="tab" :tabs="headerTabs">
			<div v-if="tab === 'overview'" key="overview" class="_gaps_m">
				<div class="fnfelxur">
					<img :src="faviconUrl" alt="" class="icon"/>
					<span class="name">{{ instance.name || `(${i18n.ts.unknown})` }}</span>
				</div>
				<div style="display: flex; flex-direction: column; gap: 1em;">
					<MkKeyValue :copy="host" oneline>
						<template #key>Host</template>
						<template #value><span class="_monospace"><MkLink :url="`https://${host}`">{{ host }}</MkLink></span></template>
					</MkKeyValue>
					<MkKeyValue oneline>
						<template #key>{{ i18n.ts.software }}</template>
						<template #value><span class="_monospace">{{ instance.softwareName || `(${i18n.ts.unknown})` }} / {{ instance.softwareVersion || `(${i18n.ts.unknown})` }}</span></template>
					</MkKeyValue>
					<MkKeyValue oneline>
						<template #key>{{ i18n.ts.administrator }}</template>
						<template #value>{{ instance.maintainerName || `(${i18n.ts.unknown})` }} ({{ instance.maintainerEmail || `(${i18n.ts.unknown})` }})</template>
					</MkKeyValue>
				</div>
				<MkKeyValue>
					<template #key>{{ i18n.ts.description }}</template>
					<template #value>{{ instance.description }}</template>
				</MkKeyValue>

<<<<<<< HEAD
			<FormSection v-if="iAmModerator">
				<template #label>Moderation</template>
				<div class="_gaps_s">
					<MkSwitch v-model="suspended" :disabled="!instance" @update:modelValue="toggleSuspend">{{ i18n.ts.stopActivityDelivery }}</MkSwitch>
					<MkSwitch v-model="isBlocked" :disabled="!meta || !instance" @update:modelValue="toggleBlock">{{ i18n.ts.blockThisInstance }}</MkSwitch>
					<MkSwitch v-model="isSilenced" :disabled="!meta || !instance" @update:modelValue="toggleSilenced">{{ i18n.ts.silenceThisInstance }}</MkSwitch>
					<MkSwitch v-model="isSensitiveMedia" :disabled="!meta || !instance" @update:modelValue="toggleSensitiveMedia">{{ i18n.ts.sensitiveMediaThisInstance }}</MkSwitch>
					<MkButton @click="refreshMetadata"><i class="ti ti-refresh"></i> Refresh metadata</MkButton>
				</div>
			</FormSection>
=======
				<FormSection v-if="iAmModerator">
					<template #label>Moderation</template>
					<div class="_gaps_s">
						<MkSwitch v-model="suspended" :disabled="!instance" @update:modelValue="toggleSuspend">{{ i18n.ts.stopActivityDelivery }}</MkSwitch>
						<MkSwitch v-model="isBlocked" :disabled="!meta || !instance" @update:modelValue="toggleBlock">{{ i18n.ts.blockThisInstance }}</MkSwitch>
						<MkSwitch v-model="isSilenced" :disabled="!meta || !instance" @update:modelValue="toggleSilenced">{{ i18n.ts.silenceThisInstance }}</MkSwitch>
						<MkButton @click="refreshMetadata"><i class="ti ti-refresh"></i> Refresh metadata</MkButton>
					</div>
				</FormSection>
>>>>>>> c1019a00

				<FormSection>
					<MkKeyValue oneline style="margin: 1em 0;">
						<template #key>{{ i18n.ts.registeredAt }}</template>
						<template #value><MkTime mode="detail" :time="instance.firstRetrievedAt"/></template>
					</MkKeyValue>
					<MkKeyValue oneline style="margin: 1em 0;">
						<template #key>{{ i18n.ts.updatedAt }}</template>
						<template #value><MkTime mode="detail" :time="instance.infoUpdatedAt"/></template>
					</MkKeyValue>
					<MkKeyValue oneline style="margin: 1em 0;">
						<template #key>{{ i18n.ts.latestRequestReceivedAt }}</template>
						<template #value><MkTime v-if="instance.latestRequestReceivedAt" :time="instance.latestRequestReceivedAt"/><span v-else>N/A</span></template>
					</MkKeyValue>
				</FormSection>

				<FormSection>
					<MkKeyValue oneline style="margin: 1em 0;">
						<template #key>Following (Pub)</template>
						<template #value>{{ number(instance.followingCount) }}</template>
					</MkKeyValue>
					<MkKeyValue oneline style="margin: 1em 0;">
						<template #key>Followers (Sub)</template>
						<template #value>{{ number(instance.followersCount) }}</template>
					</MkKeyValue>
				</FormSection>

				<FormSection>
					<template #label>Well-known resources</template>
					<FormLink :to="`https://${host}/.well-known/host-meta`" external style="margin-bottom: 8px;">host-meta</FormLink>
					<FormLink :to="`https://${host}/.well-known/host-meta.json`" external style="margin-bottom: 8px;">host-meta.json</FormLink>
					<FormLink :to="`https://${host}/.well-known/nodeinfo`" external style="margin-bottom: 8px;">nodeinfo</FormLink>
					<FormLink :to="`https://${host}/robots.txt`" external style="margin-bottom: 8px;">robots.txt</FormLink>
					<FormLink :to="`https://${host}/manifest.json`" external style="margin-bottom: 8px;">manifest.json</FormLink>
				</FormSection>
			</div>
			<div v-else-if="tab === 'chart'" key="chart" class="_gaps_m">
				<div class="cmhjzshl">
					<div class="selects">
						<MkSelect v-model="chartSrc" style="margin: 0 10px 0 0; flex: 1;">
							<option value="instance-requests">{{ i18n.ts._instanceCharts.requests }}</option>
							<option value="instance-users">{{ i18n.ts._instanceCharts.users }}</option>
							<option value="instance-users-total">{{ i18n.ts._instanceCharts.usersTotal }}</option>
							<option value="instance-notes">{{ i18n.ts._instanceCharts.notes }}</option>
							<option value="instance-notes-total">{{ i18n.ts._instanceCharts.notesTotal }}</option>
							<option value="instance-ff">{{ i18n.ts._instanceCharts.ff }}</option>
							<option value="instance-ff-total">{{ i18n.ts._instanceCharts.ffTotal }}</option>
							<option value="instance-drive-usage">{{ i18n.ts._instanceCharts.cacheSize }}</option>
							<option value="instance-drive-usage-total">{{ i18n.ts._instanceCharts.cacheSizeTotal }}</option>
							<option value="instance-drive-files">{{ i18n.ts._instanceCharts.files }}</option>
							<option value="instance-drive-files-total">{{ i18n.ts._instanceCharts.filesTotal }}</option>
						</MkSelect>
					</div>
					<div class="charts">
						<div class="label">{{ i18n.t('recentNHours', { n: 90 }) }}</div>
						<MkChart class="chart" :src="chartSrc" span="hour" :limit="90" :args="{ host: host }" :detailed="true"></MkChart>
						<div class="label">{{ i18n.t('recentNDays', { n: 90 }) }}</div>
						<MkChart class="chart" :src="chartSrc" span="day" :limit="90" :args="{ host: host }" :detailed="true"></MkChart>
					</div>
				</div>
			</div>
			<div v-else-if="tab === 'users'" key="users" class="_gaps_m">
				<MkPagination v-slot="{items}" :pagination="usersPagination" style="display: grid; grid-template-columns: repeat(auto-fill,minmax(270px,1fr)); grid-gap: 12px;">
					<MkA v-for="user in items" :key="user.id" v-tooltip.mfm="`Last posted: ${dateString(user.updatedAt)}`" class="user" :to="`/admin/user/${user.id}`">
						<MkUserCardMini :user="user"/>
					</MkA>
				</MkPagination>
			</div>
			<div v-else-if="tab === 'raw'" key="raw" class="_gaps_m">
				<MkObjectView tall :value="instance">
				</MkObjectView>
			</div>
		</MkHorizontalSwipe>
	</MkSpacer>
</MkStickyContainer>
</template>

<script lang="ts" setup>
import { ref, computed } from 'vue';
import * as Misskey from 'misskey-js';
import MkChart from '@/components/MkChart.vue';
import MkObjectView from '@/components/MkObjectView.vue';
import FormLink from '@/components/form/link.vue';
import MkLink from '@/components/MkLink.vue';
import MkButton from '@/components/MkButton.vue';
import FormSection from '@/components/form/section.vue';
import MkKeyValue from '@/components/MkKeyValue.vue';
import MkSelect from '@/components/MkSelect.vue';
import MkSwitch from '@/components/MkSwitch.vue';
import * as os from '@/os.js';
import { misskeyApi } from '@/scripts/misskey-api.js';
import number from '@/filters/number.js';
import { iAmModerator, iAmAdmin } from '@/account.js';
import { definePageMetadata } from '@/scripts/page-metadata.js';
import { i18n } from '@/i18n.js';
import MkUserCardMini from '@/components/MkUserCardMini.vue';
import MkPagination from '@/components/MkPagination.vue';
import MkHorizontalSwipe from '@/components/MkHorizontalSwipe.vue';
import { getProxiedImageUrlNullable } from '@/scripts/media-proxy.js';
import { dateString } from '@/filters/date.js';

const props = defineProps<{
	host: string;
}>();

const tab = ref('overview');

const chartSrc = ref('instance-requests');
const meta = ref<Misskey.entities.AdminMetaResponse | null>(null);
const instance = ref<Misskey.entities.FederationInstance | null>(null);
const suspended = ref(false);
const isBlocked = ref(false);
const isSilenced = ref(false);
const isSensitiveMedia = ref(false);
const faviconUrl = ref<string | null>(null);

const usersPagination = {
	endpoint: iAmModerator ? 'admin/show-users' : 'users' as const,
	limit: 10,
	params: {
		sort: '+updatedAt',
		state: 'all',
		hostname: props.host,
	},
	offsetMode: true,
};

async function fetch(): Promise<void> {
	if (iAmAdmin) {
		meta.value = await misskeyApi('admin/meta');
	}
	instance.value = await misskeyApi('federation/show-instance', {
		host: props.host,
	});
	suspended.value = instance.value?.isSuspended ?? false;
	isBlocked.value = instance.value?.isBlocked ?? false;
	isSilenced.value = instance.value?.isSilenced ?? false;
	isSensitiveMedia.value = instance.value?.isSensitiveMedia ?? false;
	faviconUrl.value = getProxiedImageUrlNullable(instance.value?.faviconUrl, 'preview') ?? getProxiedImageUrlNullable(instance.value?.iconUrl, 'preview');
}

async function toggleBlock(): Promise<void> {
	if (!meta.value) throw new Error('No meta?');
	if (!instance.value) throw new Error('No instance?');
	const { host } = instance.value;
	await misskeyApi('admin/update-meta', {
		blockedHosts: isBlocked.value ? meta.value.blockedHosts.concat([host]) : meta.value.blockedHosts.filter(x => x !== host),
	});
}

async function toggleSilenced(): Promise<void> {
	if (!meta.value) throw new Error('No meta?');
	if (!instance.value) throw new Error('No instance?');
	const { host } = instance.value;
	const silencedHosts = meta.value.silencedHosts ?? [];
	await misskeyApi('admin/update-meta', {
		silencedHosts: isSilenced.value ? silencedHosts.concat([host]) : silencedHosts.filter(x => x !== host),
	});
}

async function toggleSensitiveMedia(): Promise<void> {
	if (!meta.value) throw new Error('No meta?');
	if (!instance.value) throw new Error('No instance?');
	const { host } = instance.value;
	const sensitiveMediaHosts = meta.value.sensitiveMediaHosts ?? [];
	await misskeyApi('admin/update-meta', {
		sensitiveMediaHosts: isSensitiveMedia.value ? sensitiveMediaHosts.concat([host]) : sensitiveMediaHosts.filter(x => x !== host),
	});
}

async function toggleSuspend(): Promise<void> {
	if (!instance.value) throw new Error('No instance?');
	await misskeyApi('admin/federation/update-instance', {
		host: instance.value.host,
		isSuspended: suspended.value,
	});
}

function refreshMetadata(): void {
	if (!instance.value) throw new Error('No instance?');
	misskeyApi('admin/federation/refresh-remote-instance-metadata', {
		host: instance.value.host,
	});
	os.alert({
		text: 'Refresh requested',
	});
}

fetch();

const headerActions = computed(() => [{
	text: `https://${props.host}`,
	icon: 'ti ti-external-link',
	handler: () => {
		window.open(`https://${props.host}`, '_blank', 'noopener');
	},
}]);

const headerTabs = computed(() => [{
	key: 'overview',
	title: i18n.ts.overview,
	icon: 'ti ti-info-circle',
}, {
	key: 'chart',
	title: i18n.ts.charts,
	icon: 'ti ti-chart-line',
}, {
	key: 'users',
	title: i18n.ts.users,
	icon: 'ti ti-users',
}, {
	key: 'raw',
	title: 'Raw',
	icon: 'ti ti-code',
}]);

definePageMetadata({
	title: props.host,
	icon: 'ti ti-server',
});
</script>

<style lang="scss" scoped>
.fnfelxur {
	display: flex;
	align-items: center;

	> .icon {
		display: block;
		margin: 0 16px 0 0;
		height: 64px;
		border-radius: 8px;
	}

	> .name {
		word-break: break-all;
	}
}

.cmhjzshl {
	> .selects {
		display: flex;
		margin: 0 0 16px 0;
	}

	> .charts {
		> .label {
			margin-bottom: 12px;
			font-weight: bold;
		}
	}
}
</style><|MERGE_RESOLUTION|>--- conflicted
+++ resolved
@@ -32,28 +32,16 @@
 					<template #value>{{ instance.description }}</template>
 				</MkKeyValue>
 
-<<<<<<< HEAD
-			<FormSection v-if="iAmModerator">
-				<template #label>Moderation</template>
-				<div class="_gaps_s">
-					<MkSwitch v-model="suspended" :disabled="!instance" @update:modelValue="toggleSuspend">{{ i18n.ts.stopActivityDelivery }}</MkSwitch>
-					<MkSwitch v-model="isBlocked" :disabled="!meta || !instance" @update:modelValue="toggleBlock">{{ i18n.ts.blockThisInstance }}</MkSwitch>
-					<MkSwitch v-model="isSilenced" :disabled="!meta || !instance" @update:modelValue="toggleSilenced">{{ i18n.ts.silenceThisInstance }}</MkSwitch>
-					<MkSwitch v-model="isSensitiveMedia" :disabled="!meta || !instance" @update:modelValue="toggleSensitiveMedia">{{ i18n.ts.sensitiveMediaThisInstance }}</MkSwitch>
-					<MkButton @click="refreshMetadata"><i class="ti ti-refresh"></i> Refresh metadata</MkButton>
-				</div>
-			</FormSection>
-=======
 				<FormSection v-if="iAmModerator">
 					<template #label>Moderation</template>
 					<div class="_gaps_s">
 						<MkSwitch v-model="suspended" :disabled="!instance" @update:modelValue="toggleSuspend">{{ i18n.ts.stopActivityDelivery }}</MkSwitch>
 						<MkSwitch v-model="isBlocked" :disabled="!meta || !instance" @update:modelValue="toggleBlock">{{ i18n.ts.blockThisInstance }}</MkSwitch>
 						<MkSwitch v-model="isSilenced" :disabled="!meta || !instance" @update:modelValue="toggleSilenced">{{ i18n.ts.silenceThisInstance }}</MkSwitch>
+						<MkSwitch v-model="isSensitiveMedia" :disabled="!meta || !instance" @update:modelValue="toggleSensitiveMedia">{{ i18n.ts.sensitiveMediaThisInstance }}</MkSwitch>
 						<MkButton @click="refreshMetadata"><i class="ti ti-refresh"></i> Refresh metadata</MkButton>
 					</div>
 				</FormSection>
->>>>>>> c1019a00
 
 				<FormSection>
 					<MkKeyValue oneline style="margin: 1em 0;">
