--- conflicted
+++ resolved
@@ -1,14 +1,6 @@
-<<<<<<< HEAD
-import { setWasm, setCDN, Highlighter, getHighlighter as _getHighlighter } from 'shiki';
-import { version } from '@/config.js';
-
-setWasm(`/assets/shiki.${version}/dist/onig.wasm`);
-setCDN(`/assets/shiki.${version}/`);
-=======
 import { getHighlighterCore, loadWasm } from 'shiki/core';
 import darkPlus from 'shiki/themes/dark-plus.mjs';
 import type { Highlighter, LanguageRegistration } from 'shiki';
->>>>>>> 66714d94
 
 let _highlighter: Highlighter | null = null;
 
