--- conflicted
+++ resolved
@@ -3,11 +3,7 @@
  * SPDX-License-Identifier: AGPL-3.0-only
  */
 
-<<<<<<< HEAD
-import { lang } from '@/config';
-=======
 import { lang } from '@/config.js';
->>>>>>> f32915b5
 
 export const versatileLang = (lang ?? 'ja-JP').replace('ja-KS', 'ja-JP');
 export const dateTimeFormat = new Intl.DateTimeFormat(versatileLang, {
