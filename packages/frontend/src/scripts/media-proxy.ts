/*
 * SPDX-FileCopyrightText: syuilo and other misskey contributors
 * SPDX-License-Identifier: AGPL-3.0-only
 */
<<<<<<< HEAD

import { query } from '@/scripts/url';
import { url } from '@/config';
import { instance } from '@/instance';

=======

import { query } from '@/scripts/url.js';
import { url } from '@/config.js';
import { instance } from '@/instance.js';

>>>>>>> f32915b5
export function getProxiedImageUrl(imageUrl: string, type?: 'preview' | 'emoji' | 'avatar', mustOrigin = false, noFallback = false): string {
	const localProxy = `${url}/proxy`;

	if (imageUrl.startsWith(instance.mediaProxy + '/') || imageUrl.startsWith('/proxy/') || imageUrl.startsWith(localProxy + '/')) {
		// もう既にproxyっぽそうだったらurlを取り出す
		imageUrl = (new URL(imageUrl)).searchParams.get('url') ?? imageUrl;
	}

	return `${mustOrigin ? localProxy : instance.mediaProxy}/${
		type === 'preview' ? 'preview.webp'
		: 'image.webp'
	}?${query({
		url: imageUrl,
		...(!noFallback ? { 'fallback': '1' } : {}),
		...(type ? { [type]: '1' } : {}),
		...(mustOrigin ? { origin: '1' } : {}),
	})}`;
}

export function getProxiedImageUrlNullable(imageUrl: string | null | undefined, type?: 'preview'): string | null {
	if (imageUrl == null) return null;
	return getProxiedImageUrl(imageUrl, type);
}

export function getStaticImageUrl(baseUrl: string): string {
	const u = baseUrl.startsWith('http') ? new URL(baseUrl) : new URL(baseUrl, url);

	if (u.href.startsWith(`${url}/emoji/`)) {
		// もう既にemojiっぽそうだったらsearchParams付けるだけ
		u.searchParams.set('static', '1');
		return u.href;
	}

	if (u.href.startsWith(instance.mediaProxy + '/')) {
		// もう既にproxyっぽそうだったらsearchParams付けるだけ
		u.searchParams.set('static', '1');
		return u.href;
	}

	return `${instance.mediaProxy}/static.webp?${query({
		url: u.href,
		static: '1',
	})}`;
}<|MERGE_RESOLUTION|>--- conflicted
+++ resolved
@@ -2,19 +2,11 @@
  * SPDX-FileCopyrightText: syuilo and other misskey contributors
  * SPDX-License-Identifier: AGPL-3.0-only
  */
-<<<<<<< HEAD
-
-import { query } from '@/scripts/url';
-import { url } from '@/config';
-import { instance } from '@/instance';
-
-=======
 
 import { query } from '@/scripts/url.js';
 import { url } from '@/config.js';
 import { instance } from '@/instance.js';
 
->>>>>>> f32915b5
 export function getProxiedImageUrl(imageUrl: string, type?: 'preview' | 'emoji' | 'avatar', mustOrigin = false, noFallback = false): string {
 	const localProxy = `${url}/proxy`;
 
