--- conflicted
+++ resolved
@@ -2,11 +2,6 @@
  * SPDX-FileCopyrightText: syuilo and other misskey contributors
  * SPDX-License-Identifier: AGPL-3.0-only
  */
-<<<<<<< HEAD
-
-/// <reference types="@testing-library/jest-dom"/>
-=======
->>>>>>> f32915b5
 
 export async function tick(): Promise<void> {
 	// eslint-disable-next-line @typescript-eslint/no-unnecessary-condition
