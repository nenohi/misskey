--- conflicted
+++ resolved
@@ -27,15 +27,11 @@
 let timeoutId = $ref<number>();
 
 function onDisconnected() {
-<<<<<<< HEAD
+	if (isReloading) return;
 	window.clearTimeout(timeoutId);
 	timeoutId = window.setTimeout(() => {
 		hasDisconnected = true;
 	}, 1000 * 10);
-=======
-	if (isReloading) return;
-	hasDisconnected = true;
->>>>>>> 0c2dd335
 }
 
 function resetDisconnected() {
