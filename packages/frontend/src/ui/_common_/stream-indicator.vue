--- conflicted
+++ resolved
@@ -23,30 +23,19 @@
 
 const zIndex = os.claimZIndex('high');
 
-<<<<<<< HEAD
-let hasDisconnected = $ref(false);
-let timeoutId = $ref<number>();
+const hasDisconnected = ref(false);
+const timeoutId = ref<number>();
 
 function onDisconnected() {
-	window.clearTimeout(timeoutId);
-	timeoutId = window.setTimeout(() => {
-		hasDisconnected = true;
+	window.clearTimeout(timeoutId.value);
+	timeoutId.value = window.setTimeout(() => {
+		hasDisconnected.value = true;
 	}, 1000 * 10);
 }
 
 function resetDisconnected() {
-	window.clearTimeout(timeoutId);
-	hasDisconnected = false;
-=======
-const hasDisconnected = ref(false);
-
-function onDisconnected() {
-	hasDisconnected.value = true;
-}
-
-function resetDisconnected() {
+	window.clearTimeout(timeoutId.value);
 	hasDisconnected.value = false;
->>>>>>> b72f9186
 }
 
 function reload() {
@@ -57,7 +46,7 @@
 useStream().on('_disconnected_', onDisconnected);
 
 onUnmounted(() => {
-	window.clearTimeout(timeoutId);
+	window.clearTimeout(timeoutId.value);
 	useStream().off('_connected_', resetDisconnected);
 	useStream().off('_disconnected_', onDisconnected);
 });
