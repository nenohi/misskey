--- conflicted
+++ resolved
@@ -8,12 +8,8 @@
 	<template #header>
 		<i v-if="column.tl === 'home'" class="ti ti-home"></i>
 		<i v-else-if="column.tl === 'local'" class="ti ti-planet"></i>
-<<<<<<< HEAD
-		<i v-else-if="column.tl === 'social'" class="ti ti-rocket"></i>
+		<i v-else-if="column.tl === 'social'" class="ti ti-universe"></i>
 		<i v-else-if="column.tl === 'media'" class="ti ti-photo"></i>
-=======
-		<i v-else-if="column.tl === 'social'" class="ti ti-universe"></i>
->>>>>>> 7adc8fca
 		<i v-else-if="column.tl === 'global'" class="ti ti-whirl"></i>
 		<span style="margin-left: 8px;">{{ column.name }}</span>
 	</template>
