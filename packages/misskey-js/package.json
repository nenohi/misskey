{
	"type": "module",
	"name": "misskey-js",
	"version": "2024.3.1-io.7",
	"description": "Misskey SDK for JavaScript",
	"types": "./built/dts/index.d.ts",
	"exports": {
		".": {
			"import": "./built/esm/index.js",
			"types": "./built/dts/index.d.ts"
		},
		"./*": {
			"import": "./built/esm/*",
			"types": "./built/dts/*"
		}
	},
	"scripts": {
		"build": "pnpm run build:tsc",
		"build:tsc": "pnpm tsc-esm && pnpm tsc-dts",
		"tsc-esm": "tsc --outDir built/esm",
		"tsc-dts": "tsc --outDir built/dts --declaration true --emitDeclarationOnly true --declarationMap true",
		"watch": "nodemon -w src -e ts,js,cjs,mjs,json --exec \"pnpm run build\"",
		"tsd": "tsd",
		"api": "pnpm api-extractor run --local --verbose",
		"api-prod": "pnpm api-extractor run --verbose",
		"eslint": "eslint . --ext .js,.jsx,.ts,.tsx",
		"typecheck": "tsc --noEmit",
		"lint": "pnpm typecheck && pnpm eslint",
		"jest": "jest --coverage --detectOpenHandles",
		"test": "pnpm jest && pnpm tsd",
		"update-autogen-code": "pnpm --filter misskey-js-type-generator generate && ncp generator/built/autogen src/autogen"
	},
	"repository": {
		"type": "git",
		"url": "git+https://github.com/misskey-dev/misskey.js.git"
	},
	"devDependencies": {
		"@microsoft/api-extractor": "7.43.1",
		"@misskey-dev/eslint-plugin": "1.0.0",
		"@swc/jest": "0.2.36",
		"@types/jest": "29.5.12",
<<<<<<< HEAD
		"@types/node": "20.12.8",
		"@typescript-eslint/eslint-plugin": "7.8.0",
		"@typescript-eslint/parser": "7.8.0",
=======
		"@types/node": "20.12.7",
		"@typescript-eslint/eslint-plugin": "7.7.1",
		"@typescript-eslint/parser": "7.7.1",
>>>>>>> f5d57c02
		"eslint": "8.57.0",
		"jest": "29.7.0",
		"jest-fetch-mock": "3.0.3",
		"jest-websocket-mock": "2.5.0",
		"mock-socket": "9.3.1",
		"ncp": "2.0.0",
		"nodemon": "3.1.0",
<<<<<<< HEAD
		"tsd": "0.31.0",
		"typescript": "5.4.5"
=======
		"execa": "8.0.1",
		"tsd": "0.30.7",
		"typescript": "5.4.5",
		"esbuild": "0.19.11",
		"glob": "10.3.12"
>>>>>>> f5d57c02
	},
	"files": [
		"built",
		"built/esm",
		"built/dts"
	],
	"dependencies": {
		"@swc/cli": "0.3.12",
		"@swc/core": "1.4.17",
		"eventemitter3": "5.0.1",
		"reconnecting-websocket": "4.4.0"
	}
}<|MERGE_RESOLUTION|>--- conflicted
+++ resolved
@@ -35,19 +35,13 @@
 		"url": "git+https://github.com/misskey-dev/misskey.js.git"
 	},
 	"devDependencies": {
-		"@microsoft/api-extractor": "7.43.1",
+		"@microsoft/api-extractor": "7.43.2",
 		"@misskey-dev/eslint-plugin": "1.0.0",
 		"@swc/jest": "0.2.36",
 		"@types/jest": "29.5.12",
-<<<<<<< HEAD
-		"@types/node": "20.12.8",
+		"@types/node": "20.12.11",
 		"@typescript-eslint/eslint-plugin": "7.8.0",
 		"@typescript-eslint/parser": "7.8.0",
-=======
-		"@types/node": "20.12.7",
-		"@typescript-eslint/eslint-plugin": "7.7.1",
-		"@typescript-eslint/parser": "7.7.1",
->>>>>>> f5d57c02
 		"eslint": "8.57.0",
 		"jest": "29.7.0",
 		"jest-fetch-mock": "3.0.3",
@@ -55,16 +49,8 @@
 		"mock-socket": "9.3.1",
 		"ncp": "2.0.0",
 		"nodemon": "3.1.0",
-<<<<<<< HEAD
 		"tsd": "0.31.0",
 		"typescript": "5.4.5"
-=======
-		"execa": "8.0.1",
-		"tsd": "0.30.7",
-		"typescript": "5.4.5",
-		"esbuild": "0.19.11",
-		"glob": "10.3.12"
->>>>>>> f5d57c02
 	},
 	"files": [
 		"built",
@@ -73,7 +59,7 @@
 	],
 	"dependencies": {
 		"@swc/cli": "0.3.12",
-		"@swc/core": "1.4.17",
+		"@swc/core": "1.5.5",
 		"eventemitter3": "5.0.1",
 		"reconnecting-websocket": "4.4.0"
 	}
