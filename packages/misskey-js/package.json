--- conflicted
+++ resolved
@@ -1,11 +1,7 @@
 {
 	"type": "module",
 	"name": "misskey-js",
-<<<<<<< HEAD
 	"version": "2024.2.0-io.1c",
-=======
-	"version": "2024.2.0-beta.10",
->>>>>>> c0cb76f0
 	"description": "Misskey SDK for JavaScript",
 	"types": "./built/dts/index.d.ts",
 	"exports": {
@@ -38,11 +34,11 @@
 		"url": "git+https://github.com/misskey-dev/misskey.js.git"
 	},
 	"devDependencies": {
-		"@microsoft/api-extractor": "7.39.4",
+		"@microsoft/api-extractor": "7.40.1",
 		"@misskey-dev/eslint-plugin": "1.0.0",
-		"@swc/jest": "0.2.31",
-		"@types/jest": "29.5.11",
-		"@types/node": "20.11.10",
+		"@swc/jest": "0.2.36",
+		"@types/jest": "29.5.12",
+		"@types/node": "20.11.16",
 		"@typescript-eslint/eslint-plugin": "6.18.1",
 		"@typescript-eslint/parser": "6.18.1",
 		"eslint": "8.56.0",
