/*
<<<<<<< HEAD
 * version: 2023.12.2-io
 * generatedAt: 2023-12-28T08:11:13.114Z
=======
 * version: 2023.12.2
 * generatedAt: 2024-01-07T15:22:15.630Z
>>>>>>> 7e52ea48
 */

import type { SwitchCaseResponseType } from '../api.js';
import type { Endpoints } from './endpoint.js';

declare module '../api.js' {
  export interface APIClient {
    /**
     * No description provided.
     * 
     * **Credential required**: *Yes* / **Permission**: *read:admin:meta*
     */
    request<E extends 'admin/meta', P extends Endpoints[E]['req']>(
      endpoint: E,
      params: P,
      credential?: string | null,
    ): Promise<SwitchCaseResponseType<E, P>>;

    /**
     * No description provided.
     * 
     * **Credential required**: *Yes* / **Permission**: *read:admin:abuse-user-reports*
     */
    request<E extends 'admin/abuse-user-reports', P extends Endpoints[E]['req']>(
      endpoint: E,
      params: P,
      credential?: string | null,
    ): Promise<SwitchCaseResponseType<E, P>>;

    /**
     * No description provided.
     * 
     * **Credential required**: *No*
     */
    request<E extends 'admin/accounts/create', P extends Endpoints[E]['req']>(
      endpoint: E,
      params: P,
      credential?: string | null,
    ): Promise<SwitchCaseResponseType<E, P>>;

    /**
     * No description provided.
     * 
     * **Credential required**: *Yes* / **Permission**: *write:admin:account*
     */
    request<E extends 'admin/accounts/delete', P extends Endpoints[E]['req']>(
      endpoint: E,
      params: P,
      credential?: string | null,
    ): Promise<SwitchCaseResponseType<E, P>>;

    /**
     * No description provided.
     * 
     * **Credential required**: *Yes* / **Permission**: *read:admin:account*
     */
    request<E extends 'admin/accounts/find-by-email', P extends Endpoints[E]['req']>(
      endpoint: E,
      params: P,
      credential?: string | null,
    ): Promise<SwitchCaseResponseType<E, P>>;

    /**
     * No description provided.
     * 
     * **Credential required**: *Yes* / **Permission**: *write:admin:ad*
     */
    request<E extends 'admin/ad/create', P extends Endpoints[E]['req']>(
      endpoint: E,
      params: P,
      credential?: string | null,
    ): Promise<SwitchCaseResponseType<E, P>>;

    /**
     * No description provided.
     * 
     * **Credential required**: *Yes* / **Permission**: *write:admin:ad*
     */
    request<E extends 'admin/ad/delete', P extends Endpoints[E]['req']>(
      endpoint: E,
      params: P,
      credential?: string | null,
    ): Promise<SwitchCaseResponseType<E, P>>;

    /**
     * No description provided.
     * 
     * **Credential required**: *Yes* / **Permission**: *read:admin:ad*
     */
    request<E extends 'admin/ad/list', P extends Endpoints[E]['req']>(
      endpoint: E,
      params: P,
      credential?: string | null,
    ): Promise<SwitchCaseResponseType<E, P>>;

    /**
     * No description provided.
     * 
     * **Credential required**: *Yes* / **Permission**: *write:admin:ad*
     */
    request<E extends 'admin/ad/update', P extends Endpoints[E]['req']>(
      endpoint: E,
      params: P,
      credential?: string | null,
    ): Promise<SwitchCaseResponseType<E, P>>;

    /**
     * No description provided.
     * 
     * **Credential required**: *Yes* / **Permission**: *write:admin:announcements*
     */
    request<E extends 'admin/announcements/create', P extends Endpoints[E]['req']>(
      endpoint: E,
      params: P,
      credential?: string | null,
    ): Promise<SwitchCaseResponseType<E, P>>;

    /**
     * No description provided.
     * 
     * **Credential required**: *Yes* / **Permission**: *write:admin:announcements*
     */
    request<E extends 'admin/announcements/delete', P extends Endpoints[E]['req']>(
      endpoint: E,
      params: P,
      credential?: string | null,
    ): Promise<SwitchCaseResponseType<E, P>>;

    /**
     * No description provided.
     * 
     * **Credential required**: *Yes* / **Permission**: *read:admin:announcements*
     */
    request<E extends 'admin/announcements/list', P extends Endpoints[E]['req']>(
      endpoint: E,
      params: P,
      credential?: string | null,
    ): Promise<SwitchCaseResponseType<E, P>>;

    /**
     * No description provided.
     * 
     * **Credential required**: *Yes* / **Permission**: *write:admin:announcements*
     */
    request<E extends 'admin/announcements/update', P extends Endpoints[E]['req']>(
      endpoint: E,
      params: P,
      credential?: string | null,
    ): Promise<SwitchCaseResponseType<E, P>>;

    /**
     * No description provided.
     * 
     * **Credential required**: *Yes* / **Permission**: *write:admin:abuse-report-resolvers*
     */
    request<E extends 'admin/abuse-report-resolver/create', P extends Endpoints[E]['req']>(
      endpoint: E,
      params: P,
      credential?: string | null,
    ): Promise<SwitchCaseResponseType<E, P>>;

    /**
     * No description provided.
     * 
     * **Credential required**: *Yes* / **Permission**: *read:admin:abuse-report-resolvers*
     */
    request<E extends 'admin/abuse-report-resolver/list', P extends Endpoints[E]['req']>(
      endpoint: E,
      params: P,
      credential?: string | null,
    ): Promise<SwitchCaseResponseType<E, P>>;

    /**
     * No description provided.
     * 
     * **Credential required**: *Yes* / **Permission**: *write:admin:abuse-report-resolvers*
     */
    request<E extends 'admin/abuse-report-resolver/delete', P extends Endpoints[E]['req']>(
      endpoint: E,
      params: P,
      credential?: string | null,
    ): Promise<SwitchCaseResponseType<E, P>>;

    /**
     * No description provided.
     * 
     * **Credential required**: *Yes* / **Permission**: *write:admin:abuse-report-resolvers*
     */
    request<E extends 'admin/abuse-report-resolver/update', P extends Endpoints[E]['req']>(
      endpoint: E,
      params: P,
      credential?: string | null,
    ): Promise<SwitchCaseResponseType<E, P>>;

    /**
     * No description provided.
     * 
     * **Credential required**: *Yes* / **Permission**: *write:admin:avatar-decorations*
     */
    request<E extends 'admin/avatar-decorations/create', P extends Endpoints[E]['req']>(
      endpoint: E,
      params: P,
      credential?: string | null,
    ): Promise<SwitchCaseResponseType<E, P>>;

    /**
     * No description provided.
     * 
     * **Credential required**: *Yes* / **Permission**: *write:admin:avatar-decorations*
     */
    request<E extends 'admin/avatar-decorations/delete', P extends Endpoints[E]['req']>(
      endpoint: E,
      params: P,
      credential?: string | null,
    ): Promise<SwitchCaseResponseType<E, P>>;

    /**
     * No description provided.
     * 
     * **Credential required**: *Yes* / **Permission**: *read:admin:avatar-decorations*
     */
    request<E extends 'admin/avatar-decorations/list', P extends Endpoints[E]['req']>(
      endpoint: E,
      params: P,
      credential?: string | null,
    ): Promise<SwitchCaseResponseType<E, P>>;

    /**
     * No description provided.
     * 
     * **Credential required**: *Yes* / **Permission**: *write:admin:avatar-decorations*
     */
    request<E extends 'admin/avatar-decorations/update', P extends Endpoints[E]['req']>(
      endpoint: E,
      params: P,
      credential?: string | null,
    ): Promise<SwitchCaseResponseType<E, P>>;

    /**
     * No description provided.
     * 
     * **Credential required**: *Yes* / **Permission**: *write:admin:delete-all-files-of-a-user*
     */
    request<E extends 'admin/delete-all-files-of-a-user', P extends Endpoints[E]['req']>(
      endpoint: E,
      params: P,
      credential?: string | null,
    ): Promise<SwitchCaseResponseType<E, P>>;

    /**
     * No description provided.
     * 
     * **Credential required**: *Yes* / **Permission**: *write:admin:unset-user-avatar*
     */
    request<E extends 'admin/unset-user-avatar', P extends Endpoints[E]['req']>(
      endpoint: E,
      params: P,
      credential?: string | null,
    ): Promise<SwitchCaseResponseType<E, P>>;

    /**
     * No description provided.
     * 
     * **Credential required**: *Yes* / **Permission**: *write:admin:unset-user-banner*
     */
    request<E extends 'admin/unset-user-banner', P extends Endpoints[E]['req']>(
      endpoint: E,
      params: P,
      credential?: string | null,
    ): Promise<SwitchCaseResponseType<E, P>>;

    /**
     * No description provided.
     * 
     * **Credential required**: *Yes* / **Permission**: *write:admin:drive*
     */
    request<E extends 'admin/drive/clean-remote-files', P extends Endpoints[E]['req']>(
      endpoint: E,
      params: P,
      credential?: string | null,
    ): Promise<SwitchCaseResponseType<E, P>>;

    /**
     * No description provided.
     * 
     * **Credential required**: *Yes* / **Permission**: *write:admin:drive*
     */
    request<E extends 'admin/drive/cleanup', P extends Endpoints[E]['req']>(
      endpoint: E,
      params: P,
      credential?: string | null,
    ): Promise<SwitchCaseResponseType<E, P>>;

    /**
     * No description provided.
     * 
     * **Credential required**: *Yes* / **Permission**: *read:admin:drive*
     */
    request<E extends 'admin/drive/files', P extends Endpoints[E]['req']>(
      endpoint: E,
      params: P,
      credential?: string | null,
    ): Promise<SwitchCaseResponseType<E, P>>;

    /**
     * No description provided.
     * 
     * **Credential required**: *Yes* / **Permission**: *read:admin:drive*
     */
    request<E extends 'admin/drive/show-file', P extends Endpoints[E]['req']>(
      endpoint: E,
      params: P,
      credential?: string | null,
    ): Promise<SwitchCaseResponseType<E, P>>;

    /**
     * No description provided.
     * 
     * **Credential required**: *Yes* / **Permission**: *write:admin:emoji*
     */
    request<E extends 'admin/emoji/add-aliases-bulk', P extends Endpoints[E]['req']>(
      endpoint: E,
      params: P,
      credential?: string | null,
    ): Promise<SwitchCaseResponseType<E, P>>;

    /**
     * No description provided.
     * 
     * **Credential required**: *Yes* / **Permission**: *write:admin:emoji*
     */
    request<E extends 'admin/emoji/add', P extends Endpoints[E]['req']>(
      endpoint: E,
      params: P,
      credential?: string | null,
    ): Promise<SwitchCaseResponseType<E, P>>;

    /**
     * No description provided.
     * 
     * **Credential required**: *Yes* / **Permission**: *write:admin:emoji*
     */
    request<E extends 'admin/emoji/copy', P extends Endpoints[E]['req']>(
      endpoint: E,
      params: P,
      credential?: string | null,
    ): Promise<SwitchCaseResponseType<E, P>>;

    /**
     * No description provided.
     * 
     * **Credential required**: *Yes* / **Permission**: *write:admin:emoji*
     */
    request<E extends 'admin/emoji/delete-bulk', P extends Endpoints[E]['req']>(
      endpoint: E,
      params: P,
      credential?: string | null,
    ): Promise<SwitchCaseResponseType<E, P>>;

    /**
     * No description provided.
     * 
     * **Credential required**: *Yes* / **Permission**: *write:admin:emoji*
     */
    request<E extends 'admin/emoji/delete', P extends Endpoints[E]['req']>(
      endpoint: E,
      params: P,
      credential?: string | null,
    ): Promise<SwitchCaseResponseType<E, P>>;

    /**
     * No description provided.
     * 
     * **Internal Endpoint**: This endpoint is an API for the misskey mainframe and is not intended for use by third parties.
     * **Credential required**: *Yes*
     */
    request<E extends 'admin/emoji/import-zip', P extends Endpoints[E]['req']>(
      endpoint: E,
      params: P,
      credential?: string | null,
    ): Promise<SwitchCaseResponseType<E, P>>;

    /**
     * No description provided.
     * 
     * **Credential required**: *Yes* / **Permission**: *read:admin:emoji*
     */
    request<E extends 'admin/emoji/list-remote', P extends Endpoints[E]['req']>(
      endpoint: E,
      params: P,
      credential?: string | null,
    ): Promise<SwitchCaseResponseType<E, P>>;

    /**
     * No description provided.
     * 
     * **Credential required**: *Yes* / **Permission**: *read:admin:emoji*
     */
    request<E extends 'admin/emoji/list', P extends Endpoints[E]['req']>(
      endpoint: E,
      params: P,
      credential?: string | null,
    ): Promise<SwitchCaseResponseType<E, P>>;

    /**
     * No description provided.
     * 
     * **Credential required**: *Yes* / **Permission**: *write:admin:emoji*
     */
    request<E extends 'admin/emoji/remove-aliases-bulk', P extends Endpoints[E]['req']>(
      endpoint: E,
      params: P,
      credential?: string | null,
    ): Promise<SwitchCaseResponseType<E, P>>;

    /**
     * No description provided.
     * 
     * **Credential required**: *Yes* / **Permission**: *write:admin:emoji*
     */
    request<E extends 'admin/emoji/set-aliases-bulk', P extends Endpoints[E]['req']>(
      endpoint: E,
      params: P,
      credential?: string | null,
    ): Promise<SwitchCaseResponseType<E, P>>;

    /**
     * No description provided.
     * 
     * **Credential required**: *Yes* / **Permission**: *write:admin:emoji*
     */
    request<E extends 'admin/emoji/set-category-bulk', P extends Endpoints[E]['req']>(
      endpoint: E,
      params: P,
      credential?: string | null,
    ): Promise<SwitchCaseResponseType<E, P>>;

    /**
     * No description provided.
     * 
     * **Credential required**: *Yes* / **Permission**: *write:admin:emoji*
     */
    request<E extends 'admin/emoji/set-license-bulk', P extends Endpoints[E]['req']>(
      endpoint: E,
      params: P,
      credential?: string | null,
    ): Promise<SwitchCaseResponseType<E, P>>;

    /**
     * No description provided.
     * 
     * **Credential required**: *Yes* / **Permission**: *write:admin:emoji*
     */
    request<E extends 'admin/emoji/update', P extends Endpoints[E]['req']>(
      endpoint: E,
      params: P,
      credential?: string | null,
    ): Promise<SwitchCaseResponseType<E, P>>;

    /**
     * No description provided.
     * 
     * **Credential required**: *Yes* / **Permission**: *write:admin:federation*
     */
    request<E extends 'admin/federation/delete-all-files', P extends Endpoints[E]['req']>(
      endpoint: E,
      params: P,
      credential?: string | null,
    ): Promise<SwitchCaseResponseType<E, P>>;

    /**
     * No description provided.
     * 
     * **Credential required**: *Yes* / **Permission**: *write:admin:federation*
     */
    request<E extends 'admin/federation/refresh-remote-instance-metadata', P extends Endpoints[E]['req']>(
      endpoint: E,
      params: P,
      credential?: string | null,
    ): Promise<SwitchCaseResponseType<E, P>>;

    /**
     * No description provided.
     * 
     * **Credential required**: *Yes* / **Permission**: *write:admin:federation*
     */
    request<E extends 'admin/federation/remove-all-following', P extends Endpoints[E]['req']>(
      endpoint: E,
      params: P,
      credential?: string | null,
    ): Promise<SwitchCaseResponseType<E, P>>;

    /**
     * No description provided.
     * 
     * **Credential required**: *Yes* / **Permission**: *write:admin:federation*
     */
    request<E extends 'admin/federation/update-instance', P extends Endpoints[E]['req']>(
      endpoint: E,
      params: P,
      credential?: string | null,
    ): Promise<SwitchCaseResponseType<E, P>>;

    /**
     * No description provided.
     * 
     * **Credential required**: *Yes* / **Permission**: *read:admin:index-stats*
     */
    request<E extends 'admin/get-index-stats', P extends Endpoints[E]['req']>(
      endpoint: E,
      params: P,
      credential?: string | null,
    ): Promise<SwitchCaseResponseType<E, P>>;

    /**
     * No description provided.
     * 
     * **Credential required**: *Yes* / **Permission**: *read:admin:table-stats*
     */
    request<E extends 'admin/get-table-stats', P extends Endpoints[E]['req']>(
      endpoint: E,
      params: P,
      credential?: string | null,
    ): Promise<SwitchCaseResponseType<E, P>>;

    /**
     * No description provided.
     * 
     * **Credential required**: *Yes* / **Permission**: *read:admin:user-ips*
     */
    request<E extends 'admin/get-user-ips', P extends Endpoints[E]['req']>(
      endpoint: E,
      params: P,
      credential?: string | null,
    ): Promise<SwitchCaseResponseType<E, P>>;

    /**
     * No description provided.
     * 
     * **Credential required**: *Yes* / **Permission**: *write:admin:invite-codes*
     */
    request<E extends 'admin/invite/create', P extends Endpoints[E]['req']>(
      endpoint: E,
      params: P,
      credential?: string | null,
    ): Promise<SwitchCaseResponseType<E, P>>;

    /**
     * No description provided.
     * 
     * **Credential required**: *Yes* / **Permission**: *read:admin:invite-codes*
     */
    request<E extends 'admin/invite/list', P extends Endpoints[E]['req']>(
      endpoint: E,
      params: P,
      credential?: string | null,
    ): Promise<SwitchCaseResponseType<E, P>>;

    /**
     * No description provided.
     * 
     * **Credential required**: *Yes* / **Permission**: *write:admin:promo*
     */
    request<E extends 'admin/promo/create', P extends Endpoints[E]['req']>(
      endpoint: E,
      params: P,
      credential?: string | null,
    ): Promise<SwitchCaseResponseType<E, P>>;

    /**
     * No description provided.
     * 
     * **Credential required**: *Yes* / **Permission**: *write:admin:queue*
     */
    request<E extends 'admin/queue/clear', P extends Endpoints[E]['req']>(
      endpoint: E,
      params: P,
      credential?: string | null,
    ): Promise<SwitchCaseResponseType<E, P>>;

    /**
     * No description provided.
     * 
     * **Credential required**: *Yes* / **Permission**: *read:admin:queue*
     */
    request<E extends 'admin/queue/deliver-delayed', P extends Endpoints[E]['req']>(
      endpoint: E,
      params: P,
      credential?: string | null,
    ): Promise<SwitchCaseResponseType<E, P>>;

    /**
     * No description provided.
     * 
     * **Credential required**: *Yes* / **Permission**: *read:admin:queue*
     */
    request<E extends 'admin/queue/inbox-delayed', P extends Endpoints[E]['req']>(
      endpoint: E,
      params: P,
      credential?: string | null,
    ): Promise<SwitchCaseResponseType<E, P>>;

    /**
     * No description provided.
     * 
     * **Credential required**: *Yes* / **Permission**: *write:admin:queue*
     */
    request<E extends 'admin/queue/promote', P extends Endpoints[E]['req']>(
      endpoint: E,
      params: P,
      credential?: string | null,
    ): Promise<SwitchCaseResponseType<E, P>>;

    /**
     * No description provided.
     * 
     * **Credential required**: *Yes* / **Permission**: *read:admin:emoji*
     */
    request<E extends 'admin/queue/stats', P extends Endpoints[E]['req']>(
      endpoint: E,
      params: P,
      credential?: string | null,
    ): Promise<SwitchCaseResponseType<E, P>>;

    /**
     * No description provided.
     * 
     * **Credential required**: *Yes* / **Permission**: *write:admin:relays*
     */
    request<E extends 'admin/relays/add', P extends Endpoints[E]['req']>(
      endpoint: E,
      params: P,
      credential?: string | null,
    ): Promise<SwitchCaseResponseType<E, P>>;

    /**
     * No description provided.
     * 
     * **Credential required**: *Yes* / **Permission**: *read:admin:relays*
     */
    request<E extends 'admin/relays/list', P extends Endpoints[E]['req']>(
      endpoint: E,
      params: P,
      credential?: string | null,
    ): Promise<SwitchCaseResponseType<E, P>>;

    /**
     * No description provided.
     * 
     * **Credential required**: *Yes* / **Permission**: *write:admin:relays*
     */
    request<E extends 'admin/relays/remove', P extends Endpoints[E]['req']>(
      endpoint: E,
      params: P,
      credential?: string | null,
    ): Promise<SwitchCaseResponseType<E, P>>;

    /**
     * No description provided.
     * 
     * **Credential required**: *Yes* / **Permission**: *write:admin:reset-password*
     */
    request<E extends 'admin/reset-password', P extends Endpoints[E]['req']>(
      endpoint: E,
      params: P,
      credential?: string | null,
    ): Promise<SwitchCaseResponseType<E, P>>;

    /**
     * No description provided.
     * 
     * **Credential required**: *Yes* / **Permission**: *write:admin:resolve-abuse-user-report*
     */
    request<E extends 'admin/resolve-abuse-user-report', P extends Endpoints[E]['req']>(
      endpoint: E,
      params: P,
      credential?: string | null,
    ): Promise<SwitchCaseResponseType<E, P>>;

    /**
     * No description provided.
     * 
     * **Credential required**: *Yes* / **Permission**: *write:admin:send-email*
     */
    request<E extends 'admin/send-email', P extends Endpoints[E]['req']>(
      endpoint: E,
      params: P,
      credential?: string | null,
    ): Promise<SwitchCaseResponseType<E, P>>;

    /**
     * No description provided.
     * 
     * **Credential required**: *Yes* / **Permission**: *read:admin:server-info*
     */
    request<E extends 'admin/server-info', P extends Endpoints[E]['req']>(
      endpoint: E,
      params: P,
      credential?: string | null,
    ): Promise<SwitchCaseResponseType<E, P>>;

    /**
     * No description provided.
     * 
     * **Credential required**: *Yes* / **Permission**: *read:admin:show-moderation-log*
     */
    request<E extends 'admin/show-moderation-logs', P extends Endpoints[E]['req']>(
      endpoint: E,
      params: P,
      credential?: string | null,
    ): Promise<SwitchCaseResponseType<E, P>>;

    /**
     * No description provided.
     * 
     * **Credential required**: *Yes* / **Permission**: *read:admin:show-user*
     */
    request<E extends 'admin/show-user', P extends Endpoints[E]['req']>(
      endpoint: E,
      params: P,
      credential?: string | null,
    ): Promise<SwitchCaseResponseType<E, P>>;

    /**
     * No description provided.
     * 
     * **Credential required**: *Yes* / **Permission**: *read:admin:show-users*
     */
    request<E extends 'admin/show-users', P extends Endpoints[E]['req']>(
      endpoint: E,
      params: P,
      credential?: string | null,
    ): Promise<SwitchCaseResponseType<E, P>>;

    /**
     * No description provided.
     * 
     * **Credential required**: *Yes* / **Permission**: *write:admin:suspend-user*
     */
    request<E extends 'admin/suspend-user', P extends Endpoints[E]['req']>(
      endpoint: E,
      params: P,
      credential?: string | null,
    ): Promise<SwitchCaseResponseType<E, P>>;

    /**
     * No description provided.
     * 
     * **Credential required**: *Yes* / **Permission**: *write:admin:unsuspend-user*
     */
    request<E extends 'admin/unsuspend-user', P extends Endpoints[E]['req']>(
      endpoint: E,
      params: P,
      credential?: string | null,
    ): Promise<SwitchCaseResponseType<E, P>>;

    /**
     * No description provided.
     * 
     * **Credential required**: *Yes* / **Permission**: *write:admin:meta*
     */
    request<E extends 'admin/update-meta', P extends Endpoints[E]['req']>(
      endpoint: E,
      params: P,
      credential?: string | null,
    ): Promise<SwitchCaseResponseType<E, P>>;

    /**
     * No description provided.
     * 
     * **Credential required**: *Yes* / **Permission**: *write:admin:delete-account*
     */
    request<E extends 'admin/delete-account', P extends Endpoints[E]['req']>(
      endpoint: E,
      params: P,
      credential?: string | null,
    ): Promise<SwitchCaseResponseType<E, P>>;

    /**
     * No description provided.
     * 
     * **Credential required**: *Yes* / **Permission**: *write:admin:user-note*
     */
    request<E extends 'admin/update-user-note', P extends Endpoints[E]['req']>(
      endpoint: E,
      params: P,
      credential?: string | null,
    ): Promise<SwitchCaseResponseType<E, P>>;

    /**
     * No description provided.
     * 
     * **Credential required**: *Yes* / **Permission**: *write:admin:roles*
     */
    request<E extends 'admin/roles/create', P extends Endpoints[E]['req']>(
      endpoint: E,
      params: P,
      credential?: string | null,
    ): Promise<SwitchCaseResponseType<E, P>>;

    /**
     * No description provided.
     * 
     * **Credential required**: *Yes* / **Permission**: *write:admin:roles*
     */
    request<E extends 'admin/roles/delete', P extends Endpoints[E]['req']>(
      endpoint: E,
      params: P,
      credential?: string | null,
    ): Promise<SwitchCaseResponseType<E, P>>;

    /**
     * No description provided.
     * 
     * **Credential required**: *Yes* / **Permission**: *read:admin:roles*
     */
    request<E extends 'admin/roles/list', P extends Endpoints[E]['req']>(
      endpoint: E,
      params: P,
      credential?: string | null,
    ): Promise<SwitchCaseResponseType<E, P>>;

    /**
     * No description provided.
     * 
     * **Credential required**: *Yes* / **Permission**: *read:admin:roles*
     */
    request<E extends 'admin/roles/show', P extends Endpoints[E]['req']>(
      endpoint: E,
      params: P,
      credential?: string | null,
    ): Promise<SwitchCaseResponseType<E, P>>;

    /**
     * No description provided.
     * 
     * **Credential required**: *Yes* / **Permission**: *write:admin:roles*
     */
    request<E extends 'admin/roles/update', P extends Endpoints[E]['req']>(
      endpoint: E,
      params: P,
      credential?: string | null,
    ): Promise<SwitchCaseResponseType<E, P>>;

    /**
     * No description provided.
     * 
     * **Credential required**: *Yes* / **Permission**: *write:admin:roles*
     */
    request<E extends 'admin/roles/assign', P extends Endpoints[E]['req']>(
      endpoint: E,
      params: P,
      credential?: string | null,
    ): Promise<SwitchCaseResponseType<E, P>>;

    /**
     * No description provided.
     * 
     * **Credential required**: *Yes* / **Permission**: *write:admin:roles*
     */
    request<E extends 'admin/roles/unassign', P extends Endpoints[E]['req']>(
      endpoint: E,
      params: P,
      credential?: string | null,
    ): Promise<SwitchCaseResponseType<E, P>>;

    /**
     * No description provided.
     * 
     * **Credential required**: *Yes* / **Permission**: *write:admin:roles*
     */
    request<E extends 'admin/roles/update-default-policies', P extends Endpoints[E]['req']>(
      endpoint: E,
      params: P,
      credential?: string | null,
    ): Promise<SwitchCaseResponseType<E, P>>;

    /**
     * No description provided.
     * 
     * **Credential required**: *No* / **Permission**: *read:admin:roles*
     */
    request<E extends 'admin/roles/users', P extends Endpoints[E]['req']>(
      endpoint: E,
      params: P,
      credential?: string | null,
    ): Promise<SwitchCaseResponseType<E, P>>;

    /**
     * No description provided.
     * 
     * **Credential required**: *No*
     */
    request<E extends 'announcements', P extends Endpoints[E]['req']>(
      endpoint: E,
      params: P,
      credential?: string | null,
    ): Promise<SwitchCaseResponseType<E, P>>;

    /**
     * No description provided.
     * 
     * **Credential required**: *Yes* / **Permission**: *write:account*
     */
    request<E extends 'antennas/create', P extends Endpoints[E]['req']>(
      endpoint: E,
      params: P,
      credential?: string | null,
    ): Promise<SwitchCaseResponseType<E, P>>;

    /**
     * No description provided.
     * 
     * **Credential required**: *Yes* / **Permission**: *write:account*
     */
    request<E extends 'antennas/delete', P extends Endpoints[E]['req']>(
      endpoint: E,
      params: P,
      credential?: string | null,
    ): Promise<SwitchCaseResponseType<E, P>>;

    /**
     * No description provided.
     * 
     * **Credential required**: *Yes* / **Permission**: *read:account*
     */
    request<E extends 'antennas/list', P extends Endpoints[E]['req']>(
      endpoint: E,
      params: P,
      credential?: string | null,
    ): Promise<SwitchCaseResponseType<E, P>>;

    /**
     * No description provided.
     * 
     * **Credential required**: *Yes* / **Permission**: *read:account*
     */
    request<E extends 'antennas/notes', P extends Endpoints[E]['req']>(
      endpoint: E,
      params: P,
      credential?: string | null,
    ): Promise<SwitchCaseResponseType<E, P>>;

    /**
     * No description provided.
     * 
     * **Credential required**: *Yes* / **Permission**: *read:account*
     */
    request<E extends 'antennas/show', P extends Endpoints[E]['req']>(
      endpoint: E,
      params: P,
      credential?: string | null,
    ): Promise<SwitchCaseResponseType<E, P>>;

    /**
     * No description provided.
     * 
     * **Credential required**: *Yes* / **Permission**: *write:account*
     */
    request<E extends 'antennas/update', P extends Endpoints[E]['req']>(
      endpoint: E,
      params: P,
      credential?: string | null,
    ): Promise<SwitchCaseResponseType<E, P>>;

    /**
     * No description provided.
     * 
     * **Credential required**: *Yes* / **Permission**: *read:federation*
     */
    request<E extends 'ap/get', P extends Endpoints[E]['req']>(
      endpoint: E,
      params: P,
      credential?: string | null,
    ): Promise<SwitchCaseResponseType<E, P>>;

    /**
     * No description provided.
     * 
     * **Credential required**: *Yes* / **Permission**: *read:account*
     */
    request<E extends 'ap/show', P extends Endpoints[E]['req']>(
      endpoint: E,
      params: P,
      credential?: string | null,
    ): Promise<SwitchCaseResponseType<E, P>>;

    /**
     * No description provided.
     * 
     * **Credential required**: *No*
     */
    request<E extends 'app/create', P extends Endpoints[E]['req']>(
      endpoint: E,
      params: P,
      credential?: string | null,
    ): Promise<SwitchCaseResponseType<E, P>>;

    /**
     * No description provided.
     * 
     * **Credential required**: *No*
     */
    request<E extends 'app/show', P extends Endpoints[E]['req']>(
      endpoint: E,
      params: P,
      credential?: string | null,
    ): Promise<SwitchCaseResponseType<E, P>>;

    /**
     * No description provided.
     * 
     * **Internal Endpoint**: This endpoint is an API for the misskey mainframe and is not intended for use by third parties.
     * **Credential required**: *Yes*
     */
    request<E extends 'auth/accept', P extends Endpoints[E]['req']>(
      endpoint: E,
      params: P,
      credential?: string | null,
    ): Promise<SwitchCaseResponseType<E, P>>;

    /**
     * No description provided.
     * 
     * **Credential required**: *No*
     */
    request<E extends 'auth/session/generate', P extends Endpoints[E]['req']>(
      endpoint: E,
      params: P,
      credential?: string | null,
    ): Promise<SwitchCaseResponseType<E, P>>;

    /**
     * No description provided.
     * 
     * **Credential required**: *No*
     */
    request<E extends 'auth/session/show', P extends Endpoints[E]['req']>(
      endpoint: E,
      params: P,
      credential?: string | null,
    ): Promise<SwitchCaseResponseType<E, P>>;

    /**
     * No description provided.
     * 
     * **Credential required**: *No*
     */
    request<E extends 'auth/session/userkey', P extends Endpoints[E]['req']>(
      endpoint: E,
      params: P,
      credential?: string | null,
    ): Promise<SwitchCaseResponseType<E, P>>;

    /**
     * No description provided.
     * 
     * **Credential required**: *Yes* / **Permission**: *write:blocks*
     */
    request<E extends 'blocking/create', P extends Endpoints[E]['req']>(
      endpoint: E,
      params: P,
      credential?: string | null,
    ): Promise<SwitchCaseResponseType<E, P>>;

    /**
     * No description provided.
     * 
     * **Credential required**: *Yes* / **Permission**: *write:blocks*
     */
    request<E extends 'blocking/delete', P extends Endpoints[E]['req']>(
      endpoint: E,
      params: P,
      credential?: string | null,
    ): Promise<SwitchCaseResponseType<E, P>>;

    /**
     * No description provided.
     * 
     * **Credential required**: *Yes* / **Permission**: *read:blocks*
     */
    request<E extends 'blocking/list', P extends Endpoints[E]['req']>(
      endpoint: E,
      params: P,
      credential?: string | null,
    ): Promise<SwitchCaseResponseType<E, P>>;

    /**
     * No description provided.
     * 
     * **Credential required**: *Yes* / **Permission**: *write:channels*
     */
    request<E extends 'channels/create', P extends Endpoints[E]['req']>(
      endpoint: E,
      params: P,
      credential?: string | null,
    ): Promise<SwitchCaseResponseType<E, P>>;

    /**
     * No description provided.
     * 
     * **Credential required**: *No*
     */
    request<E extends 'channels/featured', P extends Endpoints[E]['req']>(
      endpoint: E,
      params: P,
      credential?: string | null,
    ): Promise<SwitchCaseResponseType<E, P>>;

    /**
     * No description provided.
     * 
     * **Credential required**: *Yes* / **Permission**: *write:channels*
     */
    request<E extends 'channels/follow', P extends Endpoints[E]['req']>(
      endpoint: E,
      params: P,
      credential?: string | null,
    ): Promise<SwitchCaseResponseType<E, P>>;

    /**
     * No description provided.
     * 
     * **Credential required**: *Yes* / **Permission**: *read:channels*
     */
    request<E extends 'channels/followed', P extends Endpoints[E]['req']>(
      endpoint: E,
      params: P,
      credential?: string | null,
    ): Promise<SwitchCaseResponseType<E, P>>;

    /**
     * No description provided.
     * 
     * **Credential required**: *Yes* / **Permission**: *read:channels*
     */
    request<E extends 'channels/owned', P extends Endpoints[E]['req']>(
      endpoint: E,
      params: P,
      credential?: string | null,
    ): Promise<SwitchCaseResponseType<E, P>>;

    /**
     * No description provided.
     * 
     * **Credential required**: *No*
     */
    request<E extends 'channels/show', P extends Endpoints[E]['req']>(
      endpoint: E,
      params: P,
      credential?: string | null,
    ): Promise<SwitchCaseResponseType<E, P>>;

    /**
     * No description provided.
     * 
     * **Credential required**: *No*
     */
    request<E extends 'channels/timeline', P extends Endpoints[E]['req']>(
      endpoint: E,
      params: P,
      credential?: string | null,
    ): Promise<SwitchCaseResponseType<E, P>>;

    /**
     * No description provided.
     * 
     * **Credential required**: *Yes* / **Permission**: *write:channels*
     */
    request<E extends 'channels/unfollow', P extends Endpoints[E]['req']>(
      endpoint: E,
      params: P,
      credential?: string | null,
    ): Promise<SwitchCaseResponseType<E, P>>;

    /**
     * No description provided.
     * 
     * **Credential required**: *Yes* / **Permission**: *write:channels*
     */
    request<E extends 'channels/update', P extends Endpoints[E]['req']>(
      endpoint: E,
      params: P,
      credential?: string | null,
    ): Promise<SwitchCaseResponseType<E, P>>;

    /**
     * No description provided.
     * 
     * **Credential required**: *Yes* / **Permission**: *write:channels*
     */
    request<E extends 'channels/favorite', P extends Endpoints[E]['req']>(
      endpoint: E,
      params: P,
      credential?: string | null,
    ): Promise<SwitchCaseResponseType<E, P>>;

    /**
     * No description provided.
     * 
     * **Credential required**: *Yes* / **Permission**: *write:channels*
     */
    request<E extends 'channels/unfavorite', P extends Endpoints[E]['req']>(
      endpoint: E,
      params: P,
      credential?: string | null,
    ): Promise<SwitchCaseResponseType<E, P>>;

    /**
     * No description provided.
     * 
     * **Credential required**: *Yes* / **Permission**: *read:channels*
     */
    request<E extends 'channels/my-favorites', P extends Endpoints[E]['req']>(
      endpoint: E,
      params: P,
      credential?: string | null,
    ): Promise<SwitchCaseResponseType<E, P>>;

    /**
     * No description provided.
     * 
     * **Credential required**: *No*
     */
    request<E extends 'channels/search', P extends Endpoints[E]['req']>(
      endpoint: E,
      params: P,
      credential?: string | null,
    ): Promise<SwitchCaseResponseType<E, P>>;

    /**
     * No description provided.
     * 
     * **Credential required**: *No*
     */
    request<E extends 'charts/active-users', P extends Endpoints[E]['req']>(
      endpoint: E,
      params: P,
      credential?: string | null,
    ): Promise<SwitchCaseResponseType<E, P>>;

    /**
     * No description provided.
     * 
     * **Credential required**: *No*
     */
    request<E extends 'charts/ap-request', P extends Endpoints[E]['req']>(
      endpoint: E,
      params: P,
      credential?: string | null,
    ): Promise<SwitchCaseResponseType<E, P>>;

    /**
     * No description provided.
     * 
     * **Credential required**: *No*
     */
    request<E extends 'charts/drive', P extends Endpoints[E]['req']>(
      endpoint: E,
      params: P,
      credential?: string | null,
    ): Promise<SwitchCaseResponseType<E, P>>;

    /**
     * No description provided.
     * 
     * **Credential required**: *No*
     */
    request<E extends 'charts/federation', P extends Endpoints[E]['req']>(
      endpoint: E,
      params: P,
      credential?: string | null,
    ): Promise<SwitchCaseResponseType<E, P>>;

    /**
     * No description provided.
     * 
     * **Credential required**: *No*
     */
    request<E extends 'charts/instance', P extends Endpoints[E]['req']>(
      endpoint: E,
      params: P,
      credential?: string | null,
    ): Promise<SwitchCaseResponseType<E, P>>;

    /**
     * No description provided.
     * 
     * **Credential required**: *No*
     */
    request<E extends 'charts/notes', P extends Endpoints[E]['req']>(
      endpoint: E,
      params: P,
      credential?: string | null,
    ): Promise<SwitchCaseResponseType<E, P>>;

    /**
     * No description provided.
     * 
     * **Credential required**: *No*
     */
    request<E extends 'charts/user/drive', P extends Endpoints[E]['req']>(
      endpoint: E,
      params: P,
      credential?: string | null,
    ): Promise<SwitchCaseResponseType<E, P>>;

    /**
     * No description provided.
     * 
     * **Credential required**: *No*
     */
    request<E extends 'charts/user/following', P extends Endpoints[E]['req']>(
      endpoint: E,
      params: P,
      credential?: string | null,
    ): Promise<SwitchCaseResponseType<E, P>>;

    /**
     * No description provided.
     * 
     * **Credential required**: *No*
     */
    request<E extends 'charts/user/notes', P extends Endpoints[E]['req']>(
      endpoint: E,
      params: P,
      credential?: string | null,
    ): Promise<SwitchCaseResponseType<E, P>>;

    /**
     * No description provided.
     * 
     * **Credential required**: *No*
     */
    request<E extends 'charts/user/pv', P extends Endpoints[E]['req']>(
      endpoint: E,
      params: P,
      credential?: string | null,
    ): Promise<SwitchCaseResponseType<E, P>>;

    /**
     * No description provided.
     * 
     * **Credential required**: *No*
     */
    request<E extends 'charts/user/reactions', P extends Endpoints[E]['req']>(
      endpoint: E,
      params: P,
      credential?: string | null,
    ): Promise<SwitchCaseResponseType<E, P>>;

    /**
     * No description provided.
     * 
     * **Credential required**: *No*
     */
    request<E extends 'charts/users', P extends Endpoints[E]['req']>(
      endpoint: E,
      params: P,
      credential?: string | null,
    ): Promise<SwitchCaseResponseType<E, P>>;

    /**
     * No description provided.
     * 
     * **Credential required**: *Yes* / **Permission**: *write:account*
     */
    request<E extends 'clips/add-note', P extends Endpoints[E]['req']>(
      endpoint: E,
      params: P,
      credential?: string | null,
    ): Promise<SwitchCaseResponseType<E, P>>;

    /**
     * No description provided.
     * 
     * **Credential required**: *Yes* / **Permission**: *write:account*
     */
    request<E extends 'clips/remove-note', P extends Endpoints[E]['req']>(
      endpoint: E,
      params: P,
      credential?: string | null,
    ): Promise<SwitchCaseResponseType<E, P>>;

    /**
     * No description provided.
     * 
     * **Credential required**: *Yes* / **Permission**: *write:account*
     */
    request<E extends 'clips/create', P extends Endpoints[E]['req']>(
      endpoint: E,
      params: P,
      credential?: string | null,
    ): Promise<SwitchCaseResponseType<E, P>>;

    /**
     * No description provided.
     * 
     * **Credential required**: *Yes* / **Permission**: *write:account*
     */
    request<E extends 'clips/delete', P extends Endpoints[E]['req']>(
      endpoint: E,
      params: P,
      credential?: string | null,
    ): Promise<SwitchCaseResponseType<E, P>>;

    /**
     * No description provided.
     * 
     * **Credential required**: *Yes* / **Permission**: *read:account*
     */
    request<E extends 'clips/list', P extends Endpoints[E]['req']>(
      endpoint: E,
      params: P,
      credential?: string | null,
    ): Promise<SwitchCaseResponseType<E, P>>;

    /**
     * No description provided.
     * 
     * **Credential required**: *No* / **Permission**: *read:account*
     */
    request<E extends 'clips/notes', P extends Endpoints[E]['req']>(
      endpoint: E,
      params: P,
      credential?: string | null,
    ): Promise<SwitchCaseResponseType<E, P>>;

    /**
     * No description provided.
     * 
     * **Credential required**: *No* / **Permission**: *read:account*
     */
    request<E extends 'clips/show', P extends Endpoints[E]['req']>(
      endpoint: E,
      params: P,
      credential?: string | null,
    ): Promise<SwitchCaseResponseType<E, P>>;

    /**
     * No description provided.
     * 
     * **Credential required**: *Yes* / **Permission**: *write:account*
     */
    request<E extends 'clips/update', P extends Endpoints[E]['req']>(
      endpoint: E,
      params: P,
      credential?: string | null,
    ): Promise<SwitchCaseResponseType<E, P>>;

    /**
     * No description provided.
     * 
     * **Credential required**: *Yes* / **Permission**: *write:clip-favorite*
     */
    request<E extends 'clips/favorite', P extends Endpoints[E]['req']>(
      endpoint: E,
      params: P,
      credential?: string | null,
    ): Promise<SwitchCaseResponseType<E, P>>;

    /**
     * No description provided.
     * 
     * **Credential required**: *Yes* / **Permission**: *write:clip-favorite*
     */
    request<E extends 'clips/unfavorite', P extends Endpoints[E]['req']>(
      endpoint: E,
      params: P,
      credential?: string | null,
    ): Promise<SwitchCaseResponseType<E, P>>;

    /**
     * No description provided.
     * 
     * **Credential required**: *Yes* / **Permission**: *read:clip-favorite*
     */
    request<E extends 'clips/my-favorites', P extends Endpoints[E]['req']>(
      endpoint: E,
      params: P,
      credential?: string | null,
    ): Promise<SwitchCaseResponseType<E, P>>;

    /**
     * No description provided.
     * 
     * **Credential required**: *Yes* / **Permission**: *read:drive*
     */
    request<E extends 'drive', P extends Endpoints[E]['req']>(
      endpoint: E,
      params: P,
      credential?: string | null,
    ): Promise<SwitchCaseResponseType<E, P>>;

    /**
     * No description provided.
     * 
     * **Credential required**: *Yes* / **Permission**: *read:drive*
     */
    request<E extends 'drive/files', P extends Endpoints[E]['req']>(
      endpoint: E,
      params: P,
      credential?: string | null,
    ): Promise<SwitchCaseResponseType<E, P>>;

    /**
     * Find the notes to which the given file is attached.
     * 
     * **Credential required**: *Yes* / **Permission**: *read:drive*
     */
    request<E extends 'drive/files/attached-notes', P extends Endpoints[E]['req']>(
      endpoint: E,
      params: P,
      credential?: string | null,
    ): Promise<SwitchCaseResponseType<E, P>>;

    /**
     * Check if a given file exists.
     * 
     * **Credential required**: *Yes* / **Permission**: *read:drive*
     */
    request<E extends 'drive/files/check-existence', P extends Endpoints[E]['req']>(
      endpoint: E,
      params: P,
      credential?: string | null,
    ): Promise<SwitchCaseResponseType<E, P>>;

    /**
     * Upload a new drive file.
     * 
     * **Credential required**: *Yes* / **Permission**: *write:drive*
     */
    request<E extends 'drive/files/create', P extends Endpoints[E]['req']>(
      endpoint: E,
      params: P,
      credential?: string | null,
    ): Promise<SwitchCaseResponseType<E, P>>;

    /**
     * Delete an existing drive file.
     * 
     * **Credential required**: *Yes* / **Permission**: *write:drive*
     */
    request<E extends 'drive/files/delete', P extends Endpoints[E]['req']>(
      endpoint: E,
      params: P,
      credential?: string | null,
    ): Promise<SwitchCaseResponseType<E, P>>;

    /**
     * Search for a drive file by a hash of the contents.
     * 
     * **Credential required**: *Yes* / **Permission**: *read:drive*
     */
    request<E extends 'drive/files/find-by-hash', P extends Endpoints[E]['req']>(
      endpoint: E,
      params: P,
      credential?: string | null,
    ): Promise<SwitchCaseResponseType<E, P>>;

    /**
     * Search for a drive file by the given parameters.
     * 
     * **Credential required**: *Yes* / **Permission**: *read:drive*
     */
    request<E extends 'drive/files/find', P extends Endpoints[E]['req']>(
      endpoint: E,
      params: P,
      credential?: string | null,
    ): Promise<SwitchCaseResponseType<E, P>>;

    /**
     * Show the properties of a drive file.
     * 
     * **Credential required**: *Yes* / **Permission**: *read:drive*
     */
    request<E extends 'drive/files/show', P extends Endpoints[E]['req']>(
      endpoint: E,
      params: P,
      credential?: string | null,
    ): Promise<SwitchCaseResponseType<E, P>>;

    /**
     * Update the properties of a drive file.
     * 
     * **Credential required**: *Yes* / **Permission**: *write:drive*
     */
    request<E extends 'drive/files/update', P extends Endpoints[E]['req']>(
      endpoint: E,
      params: P,
      credential?: string | null,
    ): Promise<SwitchCaseResponseType<E, P>>;

    /**
     * Request the server to download a new drive file from the specified URL.
     * 
     * **Credential required**: *Yes* / **Permission**: *write:drive*
     */
    request<E extends 'drive/files/upload-from-url', P extends Endpoints[E]['req']>(
      endpoint: E,
      params: P,
      credential?: string | null,
    ): Promise<SwitchCaseResponseType<E, P>>;

    /**
     * No description provided.
     * 
     * **Credential required**: *Yes* / **Permission**: *read:drive*
     */
    request<E extends 'drive/folders', P extends Endpoints[E]['req']>(
      endpoint: E,
      params: P,
      credential?: string | null,
    ): Promise<SwitchCaseResponseType<E, P>>;

    /**
     * No description provided.
     * 
     * **Credential required**: *Yes* / **Permission**: *write:drive*
     */
    request<E extends 'drive/folders/create', P extends Endpoints[E]['req']>(
      endpoint: E,
      params: P,
      credential?: string | null,
    ): Promise<SwitchCaseResponseType<E, P>>;

    /**
     * No description provided.
     * 
     * **Credential required**: *Yes* / **Permission**: *write:drive*
     */
    request<E extends 'drive/folders/delete', P extends Endpoints[E]['req']>(
      endpoint: E,
      params: P,
      credential?: string | null,
    ): Promise<SwitchCaseResponseType<E, P>>;

    /**
     * No description provided.
     * 
     * **Credential required**: *Yes* / **Permission**: *read:drive*
     */
    request<E extends 'drive/folders/find', P extends Endpoints[E]['req']>(
      endpoint: E,
      params: P,
      credential?: string | null,
    ): Promise<SwitchCaseResponseType<E, P>>;

    /**
     * No description provided.
     * 
     * **Credential required**: *Yes* / **Permission**: *read:drive*
     */
    request<E extends 'drive/folders/show', P extends Endpoints[E]['req']>(
      endpoint: E,
      params: P,
      credential?: string | null,
    ): Promise<SwitchCaseResponseType<E, P>>;

    /**
     * No description provided.
     * 
     * **Credential required**: *Yes* / **Permission**: *write:drive*
     */
    request<E extends 'drive/folders/update', P extends Endpoints[E]['req']>(
      endpoint: E,
      params: P,
      credential?: string | null,
    ): Promise<SwitchCaseResponseType<E, P>>;

    /**
     * No description provided.
     * 
     * **Credential required**: *Yes* / **Permission**: *read:drive*
     */
    request<E extends 'drive/stream', P extends Endpoints[E]['req']>(
      endpoint: E,
      params: P,
      credential?: string | null,
    ): Promise<SwitchCaseResponseType<E, P>>;

    /**
     * No description provided.
     * 
     * **Credential required**: *No*
     */
    request<E extends 'email-address/available', P extends Endpoints[E]['req']>(
      endpoint: E,
      params: P,
      credential?: string | null,
    ): Promise<SwitchCaseResponseType<E, P>>;

    /**
     * No description provided.
     * 
     * **Credential required**: *No*
     */
    request<E extends 'endpoint', P extends Endpoints[E]['req']>(
      endpoint: E,
      params: P,
      credential?: string | null,
    ): Promise<SwitchCaseResponseType<E, P>>;

    /**
     * No description provided.
     * 
     * **Credential required**: *No*
     */
    request<E extends 'endpoints', P extends Endpoints[E]['req']>(
      endpoint: E,
      params: P,
      credential?: string | null,
    ): Promise<SwitchCaseResponseType<E, P>>;

    /**
     * No description provided.
     * 
     * **Internal Endpoint**: This endpoint is an API for the misskey mainframe and is not intended for use by third parties.
     * **Credential required**: *Yes*
     */
    request<E extends 'export-custom-emojis', P extends Endpoints[E]['req']>(
      endpoint: E,
      params: P,
      credential?: string | null,
    ): Promise<SwitchCaseResponseType<E, P>>;

    /**
     * No description provided.
     * 
     * **Credential required**: *No*
     */
    request<E extends 'federation/followers', P extends Endpoints[E]['req']>(
      endpoint: E,
      params: P,
      credential?: string | null,
    ): Promise<SwitchCaseResponseType<E, P>>;

    /**
     * No description provided.
     * 
     * **Credential required**: *No*
     */
    request<E extends 'federation/following', P extends Endpoints[E]['req']>(
      endpoint: E,
      params: P,
      credential?: string | null,
    ): Promise<SwitchCaseResponseType<E, P>>;

    /**
     * No description provided.
     * 
     * **Credential required**: *No*
     */
    request<E extends 'federation/instances', P extends Endpoints[E]['req']>(
      endpoint: E,
      params: P,
      credential?: string | null,
    ): Promise<SwitchCaseResponseType<E, P>>;

    /**
     * No description provided.
     * 
     * **Credential required**: *No*
     */
    request<E extends 'federation/show-instance', P extends Endpoints[E]['req']>(
      endpoint: E,
      params: P,
      credential?: string | null,
    ): Promise<SwitchCaseResponseType<E, P>>;

    /**
     * No description provided.
     * 
     * **Credential required**: *No*
     */
    request<E extends 'federation/update-remote-user', P extends Endpoints[E]['req']>(
      endpoint: E,
      params: P,
      credential?: string | null,
    ): Promise<SwitchCaseResponseType<E, P>>;

    /**
     * No description provided.
     * 
     * **Credential required**: *No*
     */
    request<E extends 'federation/users', P extends Endpoints[E]['req']>(
      endpoint: E,
      params: P,
      credential?: string | null,
    ): Promise<SwitchCaseResponseType<E, P>>;

    /**
     * No description provided.
     * 
     * **Credential required**: *No*
     */
    request<E extends 'federation/stats', P extends Endpoints[E]['req']>(
      endpoint: E,
      params: P,
      credential?: string | null,
    ): Promise<SwitchCaseResponseType<E, P>>;

    /**
     * No description provided.
     * 
     * **Credential required**: *Yes* / **Permission**: *write:following*
     */
    request<E extends 'following/create', P extends Endpoints[E]['req']>(
      endpoint: E,
      params: P,
      credential?: string | null,
    ): Promise<SwitchCaseResponseType<E, P>>;

    /**
     * No description provided.
     * 
     * **Credential required**: *Yes* / **Permission**: *write:following*
     */
    request<E extends 'following/delete', P extends Endpoints[E]['req']>(
      endpoint: E,
      params: P,
      credential?: string | null,
    ): Promise<SwitchCaseResponseType<E, P>>;

    /**
     * No description provided.
     * 
     * **Credential required**: *Yes* / **Permission**: *write:following*
     */
    request<E extends 'following/update', P extends Endpoints[E]['req']>(
      endpoint: E,
      params: P,
      credential?: string | null,
    ): Promise<SwitchCaseResponseType<E, P>>;

    /**
     * No description provided.
     * 
     * **Credential required**: *Yes* / **Permission**: *write:following*
     */
    request<E extends 'following/update-all', P extends Endpoints[E]['req']>(
      endpoint: E,
      params: P,
      credential?: string | null,
    ): Promise<SwitchCaseResponseType<E, P>>;

    /**
     * No description provided.
     * 
     * **Credential required**: *Yes* / **Permission**: *write:following*
     */
    request<E extends 'following/invalidate', P extends Endpoints[E]['req']>(
      endpoint: E,
      params: P,
      credential?: string | null,
    ): Promise<SwitchCaseResponseType<E, P>>;

    /**
     * No description provided.
     * 
     * **Credential required**: *Yes* / **Permission**: *write:following*
     */
    request<E extends 'following/requests/accept', P extends Endpoints[E]['req']>(
      endpoint: E,
      params: P,
      credential?: string | null,
    ): Promise<SwitchCaseResponseType<E, P>>;

    /**
     * No description provided.
     * 
     * **Credential required**: *Yes* / **Permission**: *write:following*
     */
    request<E extends 'following/requests/cancel', P extends Endpoints[E]['req']>(
      endpoint: E,
      params: P,
      credential?: string | null,
    ): Promise<SwitchCaseResponseType<E, P>>;

    /**
     * No description provided.
     * 
     * **Credential required**: *Yes* / **Permission**: *read:following*
     */
    request<E extends 'following/requests/list', P extends Endpoints[E]['req']>(
      endpoint: E,
      params: P,
      credential?: string | null,
    ): Promise<SwitchCaseResponseType<E, P>>;

    /**
     * No description provided.
     * 
     * **Credential required**: *Yes* / **Permission**: *write:following*
     */
    request<E extends 'following/requests/reject', P extends Endpoints[E]['req']>(
      endpoint: E,
      params: P,
      credential?: string | null,
    ): Promise<SwitchCaseResponseType<E, P>>;

    /**
     * No description provided.
     * 
     * **Credential required**: *No*
     */
    request<E extends 'gallery/featured', P extends Endpoints[E]['req']>(
      endpoint: E,
      params: P,
      credential?: string | null,
    ): Promise<SwitchCaseResponseType<E, P>>;

    /**
     * No description provided.
     * 
     * **Credential required**: *No*
     */
    request<E extends 'gallery/popular', P extends Endpoints[E]['req']>(
      endpoint: E,
      params: P,
      credential?: string | null,
    ): Promise<SwitchCaseResponseType<E, P>>;

    /**
     * No description provided.
     * 
     * **Credential required**: *No*
     */
    request<E extends 'gallery/posts', P extends Endpoints[E]['req']>(
      endpoint: E,
      params: P,
      credential?: string | null,
    ): Promise<SwitchCaseResponseType<E, P>>;

    /**
     * No description provided.
     * 
     * **Credential required**: *Yes* / **Permission**: *write:gallery*
     */
    request<E extends 'gallery/posts/create', P extends Endpoints[E]['req']>(
      endpoint: E,
      params: P,
      credential?: string | null,
    ): Promise<SwitchCaseResponseType<E, P>>;

    /**
     * No description provided.
     * 
     * **Credential required**: *Yes* / **Permission**: *write:gallery*
     */
    request<E extends 'gallery/posts/delete', P extends Endpoints[E]['req']>(
      endpoint: E,
      params: P,
      credential?: string | null,
    ): Promise<SwitchCaseResponseType<E, P>>;

    /**
     * No description provided.
     * 
     * **Credential required**: *Yes* / **Permission**: *write:gallery-likes*
     */
    request<E extends 'gallery/posts/like', P extends Endpoints[E]['req']>(
      endpoint: E,
      params: P,
      credential?: string | null,
    ): Promise<SwitchCaseResponseType<E, P>>;

    /**
     * No description provided.
     * 
     * **Credential required**: *No*
     */
    request<E extends 'gallery/posts/show', P extends Endpoints[E]['req']>(
      endpoint: E,
      params: P,
      credential?: string | null,
    ): Promise<SwitchCaseResponseType<E, P>>;

    /**
     * No description provided.
     * 
     * **Credential required**: *Yes* / **Permission**: *write:gallery-likes*
     */
    request<E extends 'gallery/posts/unlike', P extends Endpoints[E]['req']>(
      endpoint: E,
      params: P,
      credential?: string | null,
    ): Promise<SwitchCaseResponseType<E, P>>;

    /**
     * No description provided.
     * 
     * **Credential required**: *Yes* / **Permission**: *write:gallery*
     */
    request<E extends 'gallery/posts/update', P extends Endpoints[E]['req']>(
      endpoint: E,
      params: P,
      credential?: string | null,
    ): Promise<SwitchCaseResponseType<E, P>>;

    /**
     * No description provided.
     * 
     * **Credential required**: *No*
     */
    request<E extends 'get-online-users-count', P extends Endpoints[E]['req']>(
      endpoint: E,
      params: P,
      credential?: string | null,
    ): Promise<SwitchCaseResponseType<E, P>>;

    /**
     * No description provided.
     * 
     * **Credential required**: *No*
     */
    request<E extends 'get-avatar-decorations', P extends Endpoints[E]['req']>(
      endpoint: E,
      params: P,
      credential?: string | null,
    ): Promise<SwitchCaseResponseType<E, P>>;

    /**
     * No description provided.
     * 
     * **Credential required**: *No*
     */
    request<E extends 'hashtags/list', P extends Endpoints[E]['req']>(
      endpoint: E,
      params: P,
      credential?: string | null,
    ): Promise<SwitchCaseResponseType<E, P>>;

    /**
     * No description provided.
     * 
     * **Credential required**: *No*
     */
    request<E extends 'hashtags/search', P extends Endpoints[E]['req']>(
      endpoint: E,
      params: P,
      credential?: string | null,
    ): Promise<SwitchCaseResponseType<E, P>>;

    /**
     * No description provided.
     * 
     * **Credential required**: *No*
     */
    request<E extends 'hashtags/show', P extends Endpoints[E]['req']>(
      endpoint: E,
      params: P,
      credential?: string | null,
    ): Promise<SwitchCaseResponseType<E, P>>;

    /**
     * No description provided.
     * 
     * **Credential required**: *No*
     */
    request<E extends 'hashtags/trend', P extends Endpoints[E]['req']>(
      endpoint: E,
      params: P,
      credential?: string | null,
    ): Promise<SwitchCaseResponseType<E, P>>;

    /**
     * No description provided.
     * 
     * **Credential required**: *No*
     */
    request<E extends 'hashtags/users', P extends Endpoints[E]['req']>(
      endpoint: E,
      params: P,
      credential?: string | null,
    ): Promise<SwitchCaseResponseType<E, P>>;

    /**
     * No description provided.
     * 
     * **Credential required**: *Yes* / **Permission**: *read:account*
     */
    request<E extends 'i', P extends Endpoints[E]['req']>(
      endpoint: E,
      params: P,
      credential?: string | null,
    ): Promise<SwitchCaseResponseType<E, P>>;

    /**
     * No description provided.
     * 
     * **Internal Endpoint**: This endpoint is an API for the misskey mainframe and is not intended for use by third parties.
     * **Credential required**: *Yes*
     */
    request<E extends 'i/2fa/done', P extends Endpoints[E]['req']>(
      endpoint: E,
      params: P,
      credential?: string | null,
    ): Promise<SwitchCaseResponseType<E, P>>;

    /**
     * No description provided.
     * 
     * **Internal Endpoint**: This endpoint is an API for the misskey mainframe and is not intended for use by third parties.
     * **Credential required**: *Yes*
     */
    request<E extends 'i/2fa/key-done', P extends Endpoints[E]['req']>(
      endpoint: E,
      params: P,
      credential?: string | null,
    ): Promise<SwitchCaseResponseType<E, P>>;

    /**
     * No description provided.
     * 
     * **Internal Endpoint**: This endpoint is an API for the misskey mainframe and is not intended for use by third parties.
     * **Credential required**: *Yes*
     */
    request<E extends 'i/2fa/password-less', P extends Endpoints[E]['req']>(
      endpoint: E,
      params: P,
      credential?: string | null,
    ): Promise<SwitchCaseResponseType<E, P>>;

    /**
     * No description provided.
     * 
     * **Internal Endpoint**: This endpoint is an API for the misskey mainframe and is not intended for use by third parties.
     * **Credential required**: *Yes*
     */
    request<E extends 'i/2fa/register-key', P extends Endpoints[E]['req']>(
      endpoint: E,
      params: P,
      credential?: string | null,
    ): Promise<SwitchCaseResponseType<E, P>>;

    /**
     * No description provided.
     * 
     * **Internal Endpoint**: This endpoint is an API for the misskey mainframe and is not intended for use by third parties.
     * **Credential required**: *Yes*
     */
    request<E extends 'i/2fa/register', P extends Endpoints[E]['req']>(
      endpoint: E,
      params: P,
      credential?: string | null,
    ): Promise<SwitchCaseResponseType<E, P>>;

    /**
     * No description provided.
     * 
     * **Internal Endpoint**: This endpoint is an API for the misskey mainframe and is not intended for use by third parties.
     * **Credential required**: *Yes*
     */
    request<E extends 'i/2fa/update-key', P extends Endpoints[E]['req']>(
      endpoint: E,
      params: P,
      credential?: string | null,
    ): Promise<SwitchCaseResponseType<E, P>>;

    /**
     * No description provided.
     * 
     * **Internal Endpoint**: This endpoint is an API for the misskey mainframe and is not intended for use by third parties.
     * **Credential required**: *Yes*
     */
    request<E extends 'i/2fa/remove-key', P extends Endpoints[E]['req']>(
      endpoint: E,
      params: P,
      credential?: string | null,
    ): Promise<SwitchCaseResponseType<E, P>>;

    /**
     * No description provided.
     * 
     * **Internal Endpoint**: This endpoint is an API for the misskey mainframe and is not intended for use by third parties.
     * **Credential required**: *Yes*
     */
    request<E extends 'i/2fa/unregister', P extends Endpoints[E]['req']>(
      endpoint: E,
      params: P,
      credential?: string | null,
    ): Promise<SwitchCaseResponseType<E, P>>;

    /**
     * No description provided.
     * 
     * **Internal Endpoint**: This endpoint is an API for the misskey mainframe and is not intended for use by third parties.
     * **Credential required**: *Yes*
     */
    request<E extends 'i/apps', P extends Endpoints[E]['req']>(
      endpoint: E,
      params: P,
      credential?: string | null,
    ): Promise<SwitchCaseResponseType<E, P>>;

    /**
     * No description provided.
     * 
     * **Internal Endpoint**: This endpoint is an API for the misskey mainframe and is not intended for use by third parties.
     * **Credential required**: *Yes*
     */
    request<E extends 'i/authorized-apps', P extends Endpoints[E]['req']>(
      endpoint: E,
      params: P,
      credential?: string | null,
    ): Promise<SwitchCaseResponseType<E, P>>;

    /**
     * No description provided.
     * 
     * **Credential required**: *Yes* / **Permission**: *write:account*
     */
    request<E extends 'i/claim-achievement', P extends Endpoints[E]['req']>(
      endpoint: E,
      params: P,
      credential?: string | null,
    ): Promise<SwitchCaseResponseType<E, P>>;

    /**
     * No description provided.
     * 
     * **Internal Endpoint**: This endpoint is an API for the misskey mainframe and is not intended for use by third parties.
     * **Credential required**: *Yes*
     */
    request<E extends 'i/change-password', P extends Endpoints[E]['req']>(
      endpoint: E,
      params: P,
      credential?: string | null,
    ): Promise<SwitchCaseResponseType<E, P>>;

    /**
     * No description provided.
     * 
     * **Internal Endpoint**: This endpoint is an API for the misskey mainframe and is not intended for use by third parties.
     * **Credential required**: *Yes*
     */
    request<E extends 'i/delete-account', P extends Endpoints[E]['req']>(
      endpoint: E,
      params: P,
      credential?: string | null,
    ): Promise<SwitchCaseResponseType<E, P>>;

    /**
     * No description provided.
     * 
     * **Internal Endpoint**: This endpoint is an API for the misskey mainframe and is not intended for use by third parties.
     * **Credential required**: *Yes*
     */
    request<E extends 'i/export-blocking', P extends Endpoints[E]['req']>(
      endpoint: E,
      params: P,
      credential?: string | null,
    ): Promise<SwitchCaseResponseType<E, P>>;

    /**
     * No description provided.
     * 
     * **Internal Endpoint**: This endpoint is an API for the misskey mainframe and is not intended for use by third parties.
     * **Credential required**: *Yes*
     */
    request<E extends 'i/export-following', P extends Endpoints[E]['req']>(
      endpoint: E,
      params: P,
      credential?: string | null,
    ): Promise<SwitchCaseResponseType<E, P>>;

    /**
     * No description provided.
     * 
     * **Internal Endpoint**: This endpoint is an API for the misskey mainframe and is not intended for use by third parties.
     * **Credential required**: *Yes*
     */
    request<E extends 'i/export-mute', P extends Endpoints[E]['req']>(
      endpoint: E,
      params: P,
      credential?: string | null,
    ): Promise<SwitchCaseResponseType<E, P>>;

    /**
     * No description provided.
     * 
     * **Internal Endpoint**: This endpoint is an API for the misskey mainframe and is not intended for use by third parties.
     * **Credential required**: *Yes*
     */
    request<E extends 'i/export-notes', P extends Endpoints[E]['req']>(
      endpoint: E,
      params: P,
      credential?: string | null,
    ): Promise<SwitchCaseResponseType<E, P>>;

    /**
     * No description provided.
     * 
     * **Internal Endpoint**: This endpoint is an API for the misskey mainframe and is not intended for use by third parties.
     * **Credential required**: *Yes*
     */
    request<E extends 'i/export-clips', P extends Endpoints[E]['req']>(
      endpoint: E,
      params: P,
      credential?: string | null,
    ): Promise<SwitchCaseResponseType<E, P>>;

    /**
     * No description provided.
     * 
     * **Internal Endpoint**: This endpoint is an API for the misskey mainframe and is not intended for use by third parties.
     * **Credential required**: *Yes*
     */
    request<E extends 'i/export-favorites', P extends Endpoints[E]['req']>(
      endpoint: E,
      params: P,
      credential?: string | null,
    ): Promise<SwitchCaseResponseType<E, P>>;

    /**
     * No description provided.
     * 
     * **Internal Endpoint**: This endpoint is an API for the misskey mainframe and is not intended for use by third parties.
     * **Credential required**: *Yes*
     */
    request<E extends 'i/export-user-lists', P extends Endpoints[E]['req']>(
      endpoint: E,
      params: P,
      credential?: string | null,
    ): Promise<SwitchCaseResponseType<E, P>>;

    /**
     * No description provided.
     * 
     * **Internal Endpoint**: This endpoint is an API for the misskey mainframe and is not intended for use by third parties.
     * **Credential required**: *Yes*
     */
    request<E extends 'i/export-antennas', P extends Endpoints[E]['req']>(
      endpoint: E,
      params: P,
      credential?: string | null,
    ): Promise<SwitchCaseResponseType<E, P>>;

    /**
     * No description provided.
     * 
     * **Credential required**: *Yes* / **Permission**: *read:favorites*
     */
    request<E extends 'i/favorites', P extends Endpoints[E]['req']>(
      endpoint: E,
      params: P,
      credential?: string | null,
    ): Promise<SwitchCaseResponseType<E, P>>;

    /**
     * No description provided.
     * 
     * **Credential required**: *Yes* / **Permission**: *read:gallery-likes*
     */
    request<E extends 'i/gallery/likes', P extends Endpoints[E]['req']>(
      endpoint: E,
      params: P,
      credential?: string | null,
    ): Promise<SwitchCaseResponseType<E, P>>;

    /**
     * No description provided.
     * 
     * **Credential required**: *Yes* / **Permission**: *read:gallery*
     */
    request<E extends 'i/gallery/posts', P extends Endpoints[E]['req']>(
      endpoint: E,
      params: P,
      credential?: string | null,
    ): Promise<SwitchCaseResponseType<E, P>>;

    /**
     * No description provided.
     * 
     * **Internal Endpoint**: This endpoint is an API for the misskey mainframe and is not intended for use by third parties.
     * **Credential required**: *Yes*
     */
    request<E extends 'i/import-blocking', P extends Endpoints[E]['req']>(
      endpoint: E,
      params: P,
      credential?: string | null,
    ): Promise<SwitchCaseResponseType<E, P>>;

    /**
     * No description provided.
     * 
     * **Internal Endpoint**: This endpoint is an API for the misskey mainframe and is not intended for use by third parties.
     * **Credential required**: *Yes*
     */
    request<E extends 'i/import-following', P extends Endpoints[E]['req']>(
      endpoint: E,
      params: P,
      credential?: string | null,
    ): Promise<SwitchCaseResponseType<E, P>>;

    /**
     * No description provided.
     * 
     * **Internal Endpoint**: This endpoint is an API for the misskey mainframe and is not intended for use by third parties.
     * **Credential required**: *Yes*
     */
    request<E extends 'i/import-muting', P extends Endpoints[E]['req']>(
      endpoint: E,
      params: P,
      credential?: string | null,
    ): Promise<SwitchCaseResponseType<E, P>>;

    /**
     * No description provided.
     * 
     * **Internal Endpoint**: This endpoint is an API for the misskey mainframe and is not intended for use by third parties.
     * **Credential required**: *Yes*
     */
    request<E extends 'i/import-user-lists', P extends Endpoints[E]['req']>(
      endpoint: E,
      params: P,
      credential?: string | null,
    ): Promise<SwitchCaseResponseType<E, P>>;

    /**
     * No description provided.
     * 
     * **Internal Endpoint**: This endpoint is an API for the misskey mainframe and is not intended for use by third parties.
     * **Credential required**: *Yes*
     */
    request<E extends 'i/import-antennas', P extends Endpoints[E]['req']>(
      endpoint: E,
      params: P,
      credential?: string | null,
    ): Promise<SwitchCaseResponseType<E, P>>;

    /**
     * No description provided.
     * 
     * **Credential required**: *Yes* / **Permission**: *read:notifications*
     */
    request<E extends 'i/notifications', P extends Endpoints[E]['req']>(
      endpoint: E,
      params: P,
      credential?: string | null,
    ): Promise<SwitchCaseResponseType<E, P>>;

    /**
     * No description provided.
     * 
     * **Credential required**: *Yes* / **Permission**: *read:notifications*
     */
    request<E extends 'i/notifications-grouped', P extends Endpoints[E]['req']>(
      endpoint: E,
      params: P,
      credential?: string | null,
    ): Promise<SwitchCaseResponseType<E, P>>;

    /**
     * No description provided.
     * 
     * **Credential required**: *Yes* / **Permission**: *read:page-likes*
     */
    request<E extends 'i/page-likes', P extends Endpoints[E]['req']>(
      endpoint: E,
      params: P,
      credential?: string | null,
    ): Promise<SwitchCaseResponseType<E, P>>;

    /**
     * No description provided.
     * 
     * **Credential required**: *Yes* / **Permission**: *read:pages*
     */
    request<E extends 'i/pages', P extends Endpoints[E]['req']>(
      endpoint: E,
      params: P,
      credential?: string | null,
    ): Promise<SwitchCaseResponseType<E, P>>;

    /**
     * No description provided.
     * 
     * **Credential required**: *Yes* / **Permission**: *write:account*
     */
    request<E extends 'i/pin', P extends Endpoints[E]['req']>(
      endpoint: E,
      params: P,
      credential?: string | null,
    ): Promise<SwitchCaseResponseType<E, P>>;

    /**
     * No description provided.
     * 
     * **Credential required**: *Yes* / **Permission**: *write:account*
     */
    request<E extends 'i/read-all-unread-notes', P extends Endpoints[E]['req']>(
      endpoint: E,
      params: P,
      credential?: string | null,
    ): Promise<SwitchCaseResponseType<E, P>>;

    /**
     * No description provided.
     * 
     * **Credential required**: *Yes* / **Permission**: *write:account*
     */
    request<E extends 'i/read-announcement', P extends Endpoints[E]['req']>(
      endpoint: E,
      params: P,
      credential?: string | null,
    ): Promise<SwitchCaseResponseType<E, P>>;

    /**
     * No description provided.
     * 
     * **Internal Endpoint**: This endpoint is an API for the misskey mainframe and is not intended for use by third parties.
     * **Credential required**: *Yes*
     */
    request<E extends 'i/regenerate-token', P extends Endpoints[E]['req']>(
      endpoint: E,
      params: P,
      credential?: string | null,
    ): Promise<SwitchCaseResponseType<E, P>>;

    /**
     * No description provided.
     * 
     * **Credential required**: *Yes* / **Permission**: *read:account*
     */
    request<E extends 'i/registry/get-all', P extends Endpoints[E]['req']>(
      endpoint: E,
      params: P,
      credential?: string | null,
    ): Promise<SwitchCaseResponseType<E, P>>;

    /**
     * No description provided.
     * 
     * **Credential required**: *Yes* / **Permission**: *read:account*
     */
    request<E extends 'i/registry/get-detail', P extends Endpoints[E]['req']>(
      endpoint: E,
      params: P,
      credential?: string | null,
    ): Promise<SwitchCaseResponseType<E, P>>;

    /**
     * No description provided.
     * 
     * **Credential required**: *Yes* / **Permission**: *read:account*
     */
    request<E extends 'i/registry/get', P extends Endpoints[E]['req']>(
      endpoint: E,
      params: P,
      credential?: string | null,
    ): Promise<SwitchCaseResponseType<E, P>>;

    /**
     * No description provided.
     * 
     * **Credential required**: *Yes* / **Permission**: *read:account*
     */
    request<E extends 'i/registry/keys-with-type', P extends Endpoints[E]['req']>(
      endpoint: E,
      params: P,
      credential?: string | null,
    ): Promise<SwitchCaseResponseType<E, P>>;

    /**
     * No description provided.
     * 
     * **Credential required**: *Yes* / **Permission**: *read:account*
     */
    request<E extends 'i/registry/keys', P extends Endpoints[E]['req']>(
      endpoint: E,
      params: P,
      credential?: string | null,
    ): Promise<SwitchCaseResponseType<E, P>>;

    /**
     * No description provided.
     * 
     * **Credential required**: *Yes* / **Permission**: *write:account*
     */
    request<E extends 'i/registry/remove', P extends Endpoints[E]['req']>(
      endpoint: E,
      params: P,
      credential?: string | null,
    ): Promise<SwitchCaseResponseType<E, P>>;

    /**
     * No description provided.
     * 
     * **Internal Endpoint**: This endpoint is an API for the misskey mainframe and is not intended for use by third parties.
     * **Credential required**: *Yes*
     */
    request<E extends 'i/registry/scopes-with-domain', P extends Endpoints[E]['req']>(
      endpoint: E,
      params: P,
      credential?: string | null,
    ): Promise<SwitchCaseResponseType<E, P>>;

    /**
     * No description provided.
     * 
     * **Credential required**: *Yes* / **Permission**: *write:account*
     */
    request<E extends 'i/registry/set', P extends Endpoints[E]['req']>(
      endpoint: E,
      params: P,
      credential?: string | null,
    ): Promise<SwitchCaseResponseType<E, P>>;

    /**
     * No description provided.
     * 
     * **Internal Endpoint**: This endpoint is an API for the misskey mainframe and is not intended for use by third parties.
     * **Credential required**: *Yes*
     */
    request<E extends 'i/revoke-token', P extends Endpoints[E]['req']>(
      endpoint: E,
      params: P,
      credential?: string | null,
    ): Promise<SwitchCaseResponseType<E, P>>;

    /**
     * No description provided.
     * 
     * **Internal Endpoint**: This endpoint is an API for the misskey mainframe and is not intended for use by third parties.
     * **Credential required**: *Yes*
     */
    request<E extends 'i/signin-history', P extends Endpoints[E]['req']>(
      endpoint: E,
      params: P,
      credential?: string | null,
    ): Promise<SwitchCaseResponseType<E, P>>;

    /**
     * No description provided.
     * 
     * **Credential required**: *Yes* / **Permission**: *write:account*
     */
    request<E extends 'i/unpin', P extends Endpoints[E]['req']>(
      endpoint: E,
      params: P,
      credential?: string | null,
    ): Promise<SwitchCaseResponseType<E, P>>;

    /**
     * No description provided.
     * 
     * **Internal Endpoint**: This endpoint is an API for the misskey mainframe and is not intended for use by third parties.
     * **Credential required**: *Yes*
     */
    request<E extends 'i/update-email', P extends Endpoints[E]['req']>(
      endpoint: E,
      params: P,
      credential?: string | null,
    ): Promise<SwitchCaseResponseType<E, P>>;

    /**
     * No description provided.
     * 
     * **Credential required**: *Yes* / **Permission**: *write:account*
     */
    request<E extends 'i/update', P extends Endpoints[E]['req']>(
      endpoint: E,
      params: P,
      credential?: string | null,
    ): Promise<SwitchCaseResponseType<E, P>>;

    /**
     * No description provided.
     * 
     * **Internal Endpoint**: This endpoint is an API for the misskey mainframe and is not intended for use by third parties.
     * **Credential required**: *Yes*
     */
    request<E extends 'i/move', P extends Endpoints[E]['req']>(
      endpoint: E,
      params: P,
      credential?: string | null,
    ): Promise<SwitchCaseResponseType<E, P>>;

    /**
     * No description provided.
     * 
     * **Credential required**: *Yes* / **Permission**: *write:account*
     */
    request<E extends 'i/webhooks/create', P extends Endpoints[E]['req']>(
      endpoint: E,
      params: P,
      credential?: string | null,
    ): Promise<SwitchCaseResponseType<E, P>>;

    /**
     * No description provided.
     * 
     * **Credential required**: *Yes* / **Permission**: *read:account*
     */
    request<E extends 'i/webhooks/list', P extends Endpoints[E]['req']>(
      endpoint: E,
      params: P,
      credential?: string | null,
    ): Promise<SwitchCaseResponseType<E, P>>;

    /**
     * No description provided.
     * 
     * **Credential required**: *Yes* / **Permission**: *read:account*
     */
    request<E extends 'i/webhooks/show', P extends Endpoints[E]['req']>(
      endpoint: E,
      params: P,
      credential?: string | null,
    ): Promise<SwitchCaseResponseType<E, P>>;

    /**
     * No description provided.
     * 
     * **Credential required**: *Yes* / **Permission**: *write:account*
     */
    request<E extends 'i/webhooks/update', P extends Endpoints[E]['req']>(
      endpoint: E,
      params: P,
      credential?: string | null,
    ): Promise<SwitchCaseResponseType<E, P>>;

    /**
     * No description provided.
     * 
     * **Credential required**: *Yes* / **Permission**: *write:account*
     */
    request<E extends 'i/webhooks/delete', P extends Endpoints[E]['req']>(
      endpoint: E,
      params: P,
      credential?: string | null,
    ): Promise<SwitchCaseResponseType<E, P>>;

    /**
     * No description provided.
     * 
     * **Credential required**: *Yes* / **Permission**: *write:invite-codes*
     */
    request<E extends 'invite/create', P extends Endpoints[E]['req']>(
      endpoint: E,
      params: P,
      credential?: string | null,
    ): Promise<SwitchCaseResponseType<E, P>>;

    /**
     * No description provided.
     * 
     * **Credential required**: *Yes* / **Permission**: *write:invite-codes*
     */
    request<E extends 'invite/delete', P extends Endpoints[E]['req']>(
      endpoint: E,
      params: P,
      credential?: string | null,
    ): Promise<SwitchCaseResponseType<E, P>>;

    /**
     * No description provided.
     * 
     * **Credential required**: *Yes* / **Permission**: *read:invite-codes*
     */
    request<E extends 'invite/list', P extends Endpoints[E]['req']>(
      endpoint: E,
      params: P,
      credential?: string | null,
    ): Promise<SwitchCaseResponseType<E, P>>;

    /**
     * No description provided.
     * 
     * **Credential required**: *Yes* / **Permission**: *read:invite-codes*
     */
    request<E extends 'invite/limit', P extends Endpoints[E]['req']>(
      endpoint: E,
      params: P,
      credential?: string | null,
    ): Promise<SwitchCaseResponseType<E, P>>;

    /**
     * No description provided.
     * 
     * **Credential required**: *No*
     */
    request<E extends 'meta', P extends Endpoints[E]['req']>(
      endpoint: E,
      params: P,
      credential?: string | null,
    ): Promise<SwitchCaseResponseType<E, P>>;

    /**
     * No description provided.
     * 
     * **Credential required**: *No*
     */
    request<E extends 'emojis', P extends Endpoints[E]['req']>(
      endpoint: E,
      params: P,
      credential?: string | null,
    ): Promise<SwitchCaseResponseType<E, P>>;

    /**
     * No description provided.
     * 
     * **Credential required**: *No*
     */
    request<E extends 'emoji', P extends Endpoints[E]['req']>(
      endpoint: E,
      params: P,
      credential?: string | null,
    ): Promise<SwitchCaseResponseType<E, P>>;

    /**
     * No description provided.
     * 
     * **Internal Endpoint**: This endpoint is an API for the misskey mainframe and is not intended for use by third parties.
     * **Credential required**: *Yes*
     */
    request<E extends 'miauth/gen-token', P extends Endpoints[E]['req']>(
      endpoint: E,
      params: P,
      credential?: string | null,
    ): Promise<SwitchCaseResponseType<E, P>>;

    /**
     * No description provided.
     * 
     * **Credential required**: *Yes* / **Permission**: *write:mutes*
     */
    request<E extends 'mute/create', P extends Endpoints[E]['req']>(
      endpoint: E,
      params: P,
      credential?: string | null,
    ): Promise<SwitchCaseResponseType<E, P>>;

    /**
     * No description provided.
     * 
     * **Credential required**: *Yes* / **Permission**: *write:mutes*
     */
    request<E extends 'mute/delete', P extends Endpoints[E]['req']>(
      endpoint: E,
      params: P,
      credential?: string | null,
    ): Promise<SwitchCaseResponseType<E, P>>;

    /**
     * No description provided.
     * 
     * **Credential required**: *Yes* / **Permission**: *read:mutes*
     */
    request<E extends 'mute/list', P extends Endpoints[E]['req']>(
      endpoint: E,
      params: P,
      credential?: string | null,
    ): Promise<SwitchCaseResponseType<E, P>>;

    /**
     * No description provided.
     * 
     * **Credential required**: *Yes* / **Permission**: *write:mutes*
     */
    request<E extends 'renote-mute/create', P extends Endpoints[E]['req']>(
      endpoint: E,
      params: P,
      credential?: string | null,
    ): Promise<SwitchCaseResponseType<E, P>>;

    /**
     * No description provided.
     * 
     * **Credential required**: *Yes* / **Permission**: *write:mutes*
     */
    request<E extends 'renote-mute/delete', P extends Endpoints[E]['req']>(
      endpoint: E,
      params: P,
      credential?: string | null,
    ): Promise<SwitchCaseResponseType<E, P>>;

    /**
     * No description provided.
     * 
     * **Credential required**: *Yes* / **Permission**: *read:mutes*
     */
    request<E extends 'renote-mute/list', P extends Endpoints[E]['req']>(
      endpoint: E,
      params: P,
      credential?: string | null,
    ): Promise<SwitchCaseResponseType<E, P>>;

    /**
     * No description provided.
     * 
     * **Credential required**: *Yes* / **Permission**: *read:account*
     */
    request<E extends 'my/apps', P extends Endpoints[E]['req']>(
      endpoint: E,
      params: P,
      credential?: string | null,
    ): Promise<SwitchCaseResponseType<E, P>>;

    /**
     * No description provided.
     * 
     * **Credential required**: *No*
     */
    request<E extends 'notes', P extends Endpoints[E]['req']>(
      endpoint: E,
      params: P,
      credential?: string | null,
    ): Promise<SwitchCaseResponseType<E, P>>;

    /**
     * No description provided.
     * 
     * **Credential required**: *No*
     */
    request<E extends 'notes/children', P extends Endpoints[E]['req']>(
      endpoint: E,
      params: P,
      credential?: string | null,
    ): Promise<SwitchCaseResponseType<E, P>>;

    /**
     * No description provided.
     * 
     * **Credential required**: *No*
     */
    request<E extends 'notes/clips', P extends Endpoints[E]['req']>(
      endpoint: E,
      params: P,
      credential?: string | null,
    ): Promise<SwitchCaseResponseType<E, P>>;

    /**
     * No description provided.
     * 
     * **Credential required**: *No*
     */
    request<E extends 'notes/conversation', P extends Endpoints[E]['req']>(
      endpoint: E,
      params: P,
      credential?: string | null,
    ): Promise<SwitchCaseResponseType<E, P>>;

    /**
     * No description provided.
     * 
     * **Credential required**: *Yes* / **Permission**: *write:notes*
     */
    request<E extends 'notes/create', P extends Endpoints[E]['req']>(
      endpoint: E,
      params: P,
      credential?: string | null,
    ): Promise<SwitchCaseResponseType<E, P>>;

    /**
     * No description provided.
     * 
     * **Credential required**: *Yes* / **Permission**: *write:notes*
     */
    request<E extends 'notes/delete', P extends Endpoints[E]['req']>(
      endpoint: E,
      params: P,
      credential?: string | null,
    ): Promise<SwitchCaseResponseType<E, P>>;

    /**
     * No description provided.
     * 
     * **Credential required**: *Yes* / **Permission**: *write:favorites*
     */
    request<E extends 'notes/favorites/create', P extends Endpoints[E]['req']>(
      endpoint: E,
      params: P,
      credential?: string | null,
    ): Promise<SwitchCaseResponseType<E, P>>;

    /**
     * No description provided.
     * 
     * **Credential required**: *Yes* / **Permission**: *write:favorites*
     */
    request<E extends 'notes/favorites/delete', P extends Endpoints[E]['req']>(
      endpoint: E,
      params: P,
      credential?: string | null,
    ): Promise<SwitchCaseResponseType<E, P>>;

    /**
     * No description provided.
     * 
     * **Credential required**: *No*
     */
    request<E extends 'notes/featured', P extends Endpoints[E]['req']>(
      endpoint: E,
      params: P,
      credential?: string | null,
    ): Promise<SwitchCaseResponseType<E, P>>;

    /**
     * No description provided.
     * 
     * **Credential required**: *No*
     */
    request<E extends 'notes/global-timeline', P extends Endpoints[E]['req']>(
      endpoint: E,
      params: P,
      credential?: string | null,
    ): Promise<SwitchCaseResponseType<E, P>>;

    /**
     * No description provided.
     * 
     * **Credential required**: *Yes* / **Permission**: *read:account*
     */
    request<E extends 'notes/hybrid-timeline', P extends Endpoints[E]['req']>(
      endpoint: E,
      params: P,
      credential?: string | null,
    ): Promise<SwitchCaseResponseType<E, P>>;

    /**
     * No description provided.
     * 
     * **Credential required**: *No*
     */
    request<E extends 'notes/local-timeline', P extends Endpoints[E]['req']>(
      endpoint: E,
      params: P,
      credential?: string | null,
    ): Promise<SwitchCaseResponseType<E, P>>;

    /**
     * No description provided.
     * 
     * **Credential required**: *Yes* / **Permission**: *read:account*
     */
    request<E extends 'notes/mentions', P extends Endpoints[E]['req']>(
      endpoint: E,
      params: P,
      credential?: string | null,
    ): Promise<SwitchCaseResponseType<E, P>>;

    /**
     * No description provided.
     * 
     * **Credential required**: *Yes* / **Permission**: *read:account*
     */
    request<E extends 'notes/polls/recommendation', P extends Endpoints[E]['req']>(
      endpoint: E,
      params: P,
      credential?: string | null,
    ): Promise<SwitchCaseResponseType<E, P>>;

    /**
     * No description provided.
     * 
     * **Credential required**: *Yes* / **Permission**: *write:votes*
     */
    request<E extends 'notes/polls/vote', P extends Endpoints[E]['req']>(
      endpoint: E,
      params: P,
      credential?: string | null,
    ): Promise<SwitchCaseResponseType<E, P>>;

    /**
     * No description provided.
     * 
     * **Credential required**: *No*
     */
    request<E extends 'notes/reactions', P extends Endpoints[E]['req']>(
      endpoint: E,
      params: P,
      credential?: string | null,
    ): Promise<SwitchCaseResponseType<E, P>>;

    /**
     * No description provided.
     * 
     * **Credential required**: *Yes* / **Permission**: *write:reactions*
     */
    request<E extends 'notes/reactions/create', P extends Endpoints[E]['req']>(
      endpoint: E,
      params: P,
      credential?: string | null,
    ): Promise<SwitchCaseResponseType<E, P>>;

    /**
     * No description provided.
     * 
     * **Credential required**: *Yes* / **Permission**: *write:reactions*
     */
    request<E extends 'notes/reactions/delete', P extends Endpoints[E]['req']>(
      endpoint: E,
      params: P,
      credential?: string | null,
    ): Promise<SwitchCaseResponseType<E, P>>;

    /**
     * No description provided.
     * 
     * **Credential required**: *No*
     */
    request<E extends 'notes/renotes', P extends Endpoints[E]['req']>(
      endpoint: E,
      params: P,
      credential?: string | null,
    ): Promise<SwitchCaseResponseType<E, P>>;

    /**
     * No description provided.
     * 
     * **Credential required**: *No*
     */
    request<E extends 'notes/replies', P extends Endpoints[E]['req']>(
      endpoint: E,
      params: P,
      credential?: string | null,
    ): Promise<SwitchCaseResponseType<E, P>>;

    /**
     * No description provided.
     * 
     * **Credential required**: *No*
     */
    request<E extends 'notes/search-by-tag', P extends Endpoints[E]['req']>(
      endpoint: E,
      params: P,
      credential?: string | null,
    ): Promise<SwitchCaseResponseType<E, P>>;

    /**
     * No description provided.
     * 
     * **Credential required**: *No*
     */
    request<E extends 'notes/search', P extends Endpoints[E]['req']>(
      endpoint: E,
      params: P,
      credential?: string | null,
    ): Promise<SwitchCaseResponseType<E, P>>;

    /**
     * No description provided.
     * 
     * **Credential required**: *No*
     */
    request<E extends 'notes/show', P extends Endpoints[E]['req']>(
      endpoint: E,
      params: P,
      credential?: string | null,
    ): Promise<SwitchCaseResponseType<E, P>>;

    /**
     * No description provided.
     * 
     * **Credential required**: *Yes* / **Permission**: *read:account*
     */
    request<E extends 'notes/state', P extends Endpoints[E]['req']>(
      endpoint: E,
      params: P,
      credential?: string | null,
    ): Promise<SwitchCaseResponseType<E, P>>;

    /**
     * No description provided.
     * 
     * **Credential required**: *Yes* / **Permission**: *write:account*
     */
    request<E extends 'notes/thread-muting/create', P extends Endpoints[E]['req']>(
      endpoint: E,
      params: P,
      credential?: string | null,
    ): Promise<SwitchCaseResponseType<E, P>>;

    /**
     * No description provided.
     * 
     * **Credential required**: *Yes* / **Permission**: *write:account*
     */
    request<E extends 'notes/thread-muting/delete', P extends Endpoints[E]['req']>(
      endpoint: E,
      params: P,
      credential?: string | null,
    ): Promise<SwitchCaseResponseType<E, P>>;

    /**
     * No description provided.
     * 
     * **Credential required**: *Yes* / **Permission**: *read:account*
     */
    request<E extends 'notes/timeline', P extends Endpoints[E]['req']>(
      endpoint: E,
      params: P,
      credential?: string | null,
    ): Promise<SwitchCaseResponseType<E, P>>;

    /**
     * No description provided.
     * 
     * **Credential required**: *Yes* / **Permission**: *read:account*
     */
    request<E extends 'notes/translate', P extends Endpoints[E]['req']>(
      endpoint: E,
      params: P,
      credential?: string | null,
    ): Promise<SwitchCaseResponseType<E, P>>;

    /**
     * No description provided.
     * 
     * **Credential required**: *Yes* / **Permission**: *write:notes*
     */
    request<E extends 'notes/unrenote', P extends Endpoints[E]['req']>(
      endpoint: E,
      params: P,
      credential?: string | null,
    ): Promise<SwitchCaseResponseType<E, P>>;

    /**
     * No description provided.
     * 
     * **Credential required**: *Yes* / **Permission**: *read:account*
     */
    request<E extends 'notes/user-list-timeline', P extends Endpoints[E]['req']>(
      endpoint: E,
      params: P,
      credential?: string | null,
    ): Promise<SwitchCaseResponseType<E, P>>;

    /**
     * No description provided.
     * 
     * **Credential required**: *Yes* / **Permission**: *write:notifications*
     */
    request<E extends 'notifications/create', P extends Endpoints[E]['req']>(
      endpoint: E,
      params: P,
      credential?: string | null,
    ): Promise<SwitchCaseResponseType<E, P>>;

    /**
     * No description provided.
     * 
     * **Credential required**: *Yes* / **Permission**: *write:notifications*
     */
    request<E extends 'notifications/mark-all-as-read', P extends Endpoints[E]['req']>(
      endpoint: E,
      params: P,
      credential?: string | null,
    ): Promise<SwitchCaseResponseType<E, P>>;

    /**
     * No description provided.
     * 
     * **Credential required**: *Yes* / **Permission**: *write:notifications*
     */
    request<E extends 'notifications/test-notification', P extends Endpoints[E]['req']>(
      endpoint: E,
      params: P,
      credential?: string | null,
    ): Promise<SwitchCaseResponseType<E, P>>;

    /**
     * No description provided.
     * 
     * **Internal Endpoint**: This endpoint is an API for the misskey mainframe and is not intended for use by third parties.
     * **Credential required**: *Yes*
     */
    request<E extends 'page-push', P extends Endpoints[E]['req']>(
      endpoint: E,
      params: P,
      credential?: string | null,
    ): Promise<SwitchCaseResponseType<E, P>>;

    /**
     * No description provided.
     * 
     * **Credential required**: *Yes* / **Permission**: *write:pages*
     */
    request<E extends 'pages/create', P extends Endpoints[E]['req']>(
      endpoint: E,
      params: P,
      credential?: string | null,
    ): Promise<SwitchCaseResponseType<E, P>>;

    /**
     * No description provided.
     * 
     * **Credential required**: *Yes* / **Permission**: *write:pages*
     */
    request<E extends 'pages/delete', P extends Endpoints[E]['req']>(
      endpoint: E,
      params: P,
      credential?: string | null,
    ): Promise<SwitchCaseResponseType<E, P>>;

    /**
     * No description provided.
     * 
     * **Credential required**: *No*
     */
    request<E extends 'pages/featured', P extends Endpoints[E]['req']>(
      endpoint: E,
      params: P,
      credential?: string | null,
    ): Promise<SwitchCaseResponseType<E, P>>;

    /**
     * No description provided.
     * 
     * **Credential required**: *Yes* / **Permission**: *write:page-likes*
     */
    request<E extends 'pages/like', P extends Endpoints[E]['req']>(
      endpoint: E,
      params: P,
      credential?: string | null,
    ): Promise<SwitchCaseResponseType<E, P>>;

    /**
     * No description provided.
     * 
     * **Credential required**: *No*
     */
    request<E extends 'pages/show', P extends Endpoints[E]['req']>(
      endpoint: E,
      params: P,
      credential?: string | null,
    ): Promise<SwitchCaseResponseType<E, P>>;

    /**
     * No description provided.
     * 
     * **Credential required**: *Yes* / **Permission**: *write:page-likes*
     */
    request<E extends 'pages/unlike', P extends Endpoints[E]['req']>(
      endpoint: E,
      params: P,
      credential?: string | null,
    ): Promise<SwitchCaseResponseType<E, P>>;

    /**
     * No description provided.
     * 
     * **Credential required**: *Yes* / **Permission**: *write:pages*
     */
    request<E extends 'pages/update', P extends Endpoints[E]['req']>(
      endpoint: E,
      params: P,
      credential?: string | null,
    ): Promise<SwitchCaseResponseType<E, P>>;

    /**
     * No description provided.
     * 
     * **Credential required**: *Yes* / **Permission**: *write:flash*
     */
    request<E extends 'flash/create', P extends Endpoints[E]['req']>(
      endpoint: E,
      params: P,
      credential?: string | null,
    ): Promise<SwitchCaseResponseType<E, P>>;

    /**
     * No description provided.
     * 
     * **Credential required**: *Yes* / **Permission**: *write:flash*
     */
    request<E extends 'flash/delete', P extends Endpoints[E]['req']>(
      endpoint: E,
      params: P,
      credential?: string | null,
    ): Promise<SwitchCaseResponseType<E, P>>;

    /**
     * No description provided.
     * 
     * **Credential required**: *No*
     */
    request<E extends 'flash/featured', P extends Endpoints[E]['req']>(
      endpoint: E,
      params: P,
      credential?: string | null,
    ): Promise<SwitchCaseResponseType<E, P>>;

    /**
     * No description provided.
     * 
     * **Credential required**: *Yes* / **Permission**: *write:flash-likes*
     */
    request<E extends 'flash/like', P extends Endpoints[E]['req']>(
      endpoint: E,
      params: P,
      credential?: string | null,
    ): Promise<SwitchCaseResponseType<E, P>>;

    /**
     * No description provided.
     * 
     * **Credential required**: *No*
     */
    request<E extends 'flash/show', P extends Endpoints[E]['req']>(
      endpoint: E,
      params: P,
      credential?: string | null,
    ): Promise<SwitchCaseResponseType<E, P>>;

    /**
     * No description provided.
     * 
     * **Credential required**: *Yes* / **Permission**: *write:flash-likes*
     */
    request<E extends 'flash/unlike', P extends Endpoints[E]['req']>(
      endpoint: E,
      params: P,
      credential?: string | null,
    ): Promise<SwitchCaseResponseType<E, P>>;

    /**
     * No description provided.
     * 
     * **Credential required**: *Yes* / **Permission**: *write:flash*
     */
    request<E extends 'flash/update', P extends Endpoints[E]['req']>(
      endpoint: E,
      params: P,
      credential?: string | null,
    ): Promise<SwitchCaseResponseType<E, P>>;

    /**
     * No description provided.
     * 
     * **Credential required**: *Yes* / **Permission**: *read:flash*
     */
    request<E extends 'flash/my', P extends Endpoints[E]['req']>(
      endpoint: E,
      params: P,
      credential?: string | null,
    ): Promise<SwitchCaseResponseType<E, P>>;

    /**
     * No description provided.
     * 
     * **Credential required**: *Yes* / **Permission**: *read:flash-likes*
     */
    request<E extends 'flash/my-likes', P extends Endpoints[E]['req']>(
      endpoint: E,
      params: P,
      credential?: string | null,
    ): Promise<SwitchCaseResponseType<E, P>>;

    /**
     * No description provided.
     * 
     * **Credential required**: *No*
     */
    request<E extends 'ping', P extends Endpoints[E]['req']>(
      endpoint: E,
      params: P,
      credential?: string | null,
    ): Promise<SwitchCaseResponseType<E, P>>;

    /**
     * No description provided.
     * 
     * **Credential required**: *No*
     */
    request<E extends 'pinned-users', P extends Endpoints[E]['req']>(
      endpoint: E,
      params: P,
      credential?: string | null,
    ): Promise<SwitchCaseResponseType<E, P>>;

    /**
     * No description provided.
     * 
     * **Credential required**: *Yes* / **Permission**: *write:account*
     */
    request<E extends 'promo/read', P extends Endpoints[E]['req']>(
      endpoint: E,
      params: P,
      credential?: string | null,
    ): Promise<SwitchCaseResponseType<E, P>>;

    /**
     * No description provided.
     * 
     * **Credential required**: *Yes* / **Permission**: *read:account*
     */
    request<E extends 'roles/list', P extends Endpoints[E]['req']>(
      endpoint: E,
      params: P,
      credential?: string | null,
    ): Promise<SwitchCaseResponseType<E, P>>;

    /**
     * No description provided.
     * 
     * **Credential required**: *No*
     */
    request<E extends 'roles/show', P extends Endpoints[E]['req']>(
      endpoint: E,
      params: P,
      credential?: string | null,
    ): Promise<SwitchCaseResponseType<E, P>>;

    /**
     * No description provided.
     * 
     * **Credential required**: *No*
     */
    request<E extends 'roles/users', P extends Endpoints[E]['req']>(
      endpoint: E,
      params: P,
      credential?: string | null,
    ): Promise<SwitchCaseResponseType<E, P>>;

    /**
     * No description provided.
     * 
     * **Credential required**: *Yes* / **Permission**: *read:account*
     */
    request<E extends 'roles/notes', P extends Endpoints[E]['req']>(
      endpoint: E,
      params: P,
      credential?: string | null,
    ): Promise<SwitchCaseResponseType<E, P>>;

    /**
     * Request a users password to be reset.
     * 
     * **Credential required**: *No*
     */
    request<E extends 'request-reset-password', P extends Endpoints[E]['req']>(
      endpoint: E,
      params: P,
      credential?: string | null,
    ): Promise<SwitchCaseResponseType<E, P>>;

    /**
     * Only available when running with <code>NODE_ENV=testing</code>. Reset the database and flush Redis.
     * 
     * **Credential required**: *No*
     */
    request<E extends 'reset-db', P extends Endpoints[E]['req']>(
      endpoint: E,
      params: P,
      credential?: string | null,
    ): Promise<SwitchCaseResponseType<E, P>>;

    /**
     * Complete the password reset that was previously requested.
     * 
     * **Credential required**: *No*
     */
    request<E extends 'reset-password', P extends Endpoints[E]['req']>(
      endpoint: E,
      params: P,
      credential?: string | null,
    ): Promise<SwitchCaseResponseType<E, P>>;

    /**
     * No description provided.
     * 
     * **Credential required**: *No*
     */
    request<E extends 'server-info', P extends Endpoints[E]['req']>(
      endpoint: E,
      params: P,
      credential?: string | null,
    ): Promise<SwitchCaseResponseType<E, P>>;

    /**
     * No description provided.
     * 
     * **Credential required**: *No*
     */
    request<E extends 'stats', P extends Endpoints[E]['req']>(
      endpoint: E,
      params: P,
      credential?: string | null,
    ): Promise<SwitchCaseResponseType<E, P>>;

    /**
     * Check push notification registration exists.
     * 
     * **Internal Endpoint**: This endpoint is an API for the misskey mainframe and is not intended for use by third parties.
     * **Credential required**: *Yes*
     */
    request<E extends 'sw/show-registration', P extends Endpoints[E]['req']>(
      endpoint: E,
      params: P,
      credential?: string | null,
    ): Promise<SwitchCaseResponseType<E, P>>;

    /**
     * Update push notification registration.
     * 
     * **Internal Endpoint**: This endpoint is an API for the misskey mainframe and is not intended for use by third parties.
     * **Credential required**: *Yes*
     */
    request<E extends 'sw/update-registration', P extends Endpoints[E]['req']>(
      endpoint: E,
      params: P,
      credential?: string | null,
    ): Promise<SwitchCaseResponseType<E, P>>;

    /**
     * Register to receive push notifications.
     * 
     * **Internal Endpoint**: This endpoint is an API for the misskey mainframe and is not intended for use by third parties.
     * **Credential required**: *Yes*
     */
    request<E extends 'sw/register', P extends Endpoints[E]['req']>(
      endpoint: E,
      params: P,
      credential?: string | null,
    ): Promise<SwitchCaseResponseType<E, P>>;

    /**
     * Unregister from receiving push notifications.
     * 
     * **Credential required**: *No*
     */
    request<E extends 'sw/unregister', P extends Endpoints[E]['req']>(
      endpoint: E,
      params: P,
      credential?: string | null,
    ): Promise<SwitchCaseResponseType<E, P>>;

    /**
     * Endpoint for testing input validation.
     * 
     * **Credential required**: *No*
     */
    request<E extends 'test', P extends Endpoints[E]['req']>(
      endpoint: E,
      params: P,
      credential?: string | null,
    ): Promise<SwitchCaseResponseType<E, P>>;

    /**
     * No description provided.
     * 
     * **Credential required**: *No*
     */
    request<E extends 'username/available', P extends Endpoints[E]['req']>(
      endpoint: E,
      params: P,
      credential?: string | null,
    ): Promise<SwitchCaseResponseType<E, P>>;

    /**
     * No description provided.
     * 
     * **Credential required**: *No*
     */
    request<E extends 'users', P extends Endpoints[E]['req']>(
      endpoint: E,
      params: P,
      credential?: string | null,
    ): Promise<SwitchCaseResponseType<E, P>>;

    /**
     * Show all clips this user owns.
     * 
     * **Credential required**: *No*
     */
    request<E extends 'users/clips', P extends Endpoints[E]['req']>(
      endpoint: E,
      params: P,
      credential?: string | null,
    ): Promise<SwitchCaseResponseType<E, P>>;

    /**
     * Show everyone that follows this user.
     * 
     * **Credential required**: *No*
     */
    request<E extends 'users/followers', P extends Endpoints[E]['req']>(
      endpoint: E,
      params: P,
      credential?: string | null,
    ): Promise<SwitchCaseResponseType<E, P>>;

    /**
     * Show everyone that this user is following.
     * 
     * **Credential required**: *No*
     */
    request<E extends 'users/following', P extends Endpoints[E]['req']>(
      endpoint: E,
      params: P,
      credential?: string | null,
    ): Promise<SwitchCaseResponseType<E, P>>;

    /**
     * Show all gallery posts by the given user.
     * 
     * **Credential required**: *No*
     */
    request<E extends 'users/gallery/posts', P extends Endpoints[E]['req']>(
      endpoint: E,
      params: P,
      credential?: string | null,
    ): Promise<SwitchCaseResponseType<E, P>>;

    /**
     * Get a list of other users that the specified user frequently replies to.
     * 
     * **Credential required**: *No*
     */
    request<E extends 'users/get-frequently-replied-users', P extends Endpoints[E]['req']>(
      endpoint: E,
      params: P,
      credential?: string | null,
    ): Promise<SwitchCaseResponseType<E, P>>;

    /**
     * No description provided.
     * 
     * **Credential required**: *No*
     */
    request<E extends 'users/featured-notes', P extends Endpoints[E]['req']>(
      endpoint: E,
      params: P,
      credential?: string | null,
    ): Promise<SwitchCaseResponseType<E, P>>;

    /**
     * Create a new list of users.
     * 
     * **Credential required**: *Yes* / **Permission**: *write:account*
     */
    request<E extends 'users/lists/create', P extends Endpoints[E]['req']>(
      endpoint: E,
      params: P,
      credential?: string | null,
    ): Promise<SwitchCaseResponseType<E, P>>;

    /**
     * Delete an existing list of users.
     * 
     * **Credential required**: *Yes* / **Permission**: *write:account*
     */
    request<E extends 'users/lists/delete', P extends Endpoints[E]['req']>(
      endpoint: E,
      params: P,
      credential?: string | null,
    ): Promise<SwitchCaseResponseType<E, P>>;

    /**
     * Show all lists that the authenticated user has created.
     * 
     * **Credential required**: *No* / **Permission**: *read:account*
     */
    request<E extends 'users/lists/list', P extends Endpoints[E]['req']>(
      endpoint: E,
      params: P,
      credential?: string | null,
    ): Promise<SwitchCaseResponseType<E, P>>;

    /**
     * Remove a user from a list.
     * 
     * **Credential required**: *Yes* / **Permission**: *write:account*
     */
    request<E extends 'users/lists/pull', P extends Endpoints[E]['req']>(
      endpoint: E,
      params: P,
      credential?: string | null,
    ): Promise<SwitchCaseResponseType<E, P>>;

    /**
     * Add a user to an existing list.
     * 
     * **Credential required**: *Yes* / **Permission**: *write:account*
     */
    request<E extends 'users/lists/push', P extends Endpoints[E]['req']>(
      endpoint: E,
      params: P,
      credential?: string | null,
    ): Promise<SwitchCaseResponseType<E, P>>;

    /**
     * Show the properties of a list.
     * 
     * **Credential required**: *No* / **Permission**: *read:account*
     */
    request<E extends 'users/lists/show', P extends Endpoints[E]['req']>(
      endpoint: E,
      params: P,
      credential?: string | null,
    ): Promise<SwitchCaseResponseType<E, P>>;

    /**
     * No description provided.
     * 
     * **Credential required**: *Yes* / **Permission**: *write:account*
     */
    request<E extends 'users/lists/favorite', P extends Endpoints[E]['req']>(
      endpoint: E,
      params: P,
      credential?: string | null,
    ): Promise<SwitchCaseResponseType<E, P>>;

    /**
     * No description provided.
     * 
     * **Credential required**: *Yes* / **Permission**: *write:account*
     */
    request<E extends 'users/lists/unfavorite', P extends Endpoints[E]['req']>(
      endpoint: E,
      params: P,
      credential?: string | null,
    ): Promise<SwitchCaseResponseType<E, P>>;

    /**
     * Update the properties of a list.
     * 
     * **Credential required**: *Yes* / **Permission**: *write:account*
     */
    request<E extends 'users/lists/update', P extends Endpoints[E]['req']>(
      endpoint: E,
      params: P,
      credential?: string | null,
    ): Promise<SwitchCaseResponseType<E, P>>;

    /**
     * No description provided.
     * 
     * **Credential required**: *Yes* / **Permission**: *write:account*
     */
    request<E extends 'users/lists/create-from-public', P extends Endpoints[E]['req']>(
      endpoint: E,
      params: P,
      credential?: string | null,
    ): Promise<SwitchCaseResponseType<E, P>>;

    /**
     * No description provided.
     * 
     * **Credential required**: *Yes* / **Permission**: *write:account*
     */
    request<E extends 'users/lists/update-membership', P extends Endpoints[E]['req']>(
      endpoint: E,
      params: P,
      credential?: string | null,
    ): Promise<SwitchCaseResponseType<E, P>>;

    /**
     * No description provided.
     * 
     * **Credential required**: *No* / **Permission**: *read:account*
     */
    request<E extends 'users/lists/get-memberships', P extends Endpoints[E]['req']>(
      endpoint: E,
      params: P,
      credential?: string | null,
    ): Promise<SwitchCaseResponseType<E, P>>;

    /**
     * No description provided.
     * 
     * **Credential required**: *No*
     */
    request<E extends 'users/notes', P extends Endpoints[E]['req']>(
      endpoint: E,
      params: P,
      credential?: string | null,
    ): Promise<SwitchCaseResponseType<E, P>>;

    /**
     * Show all pages this user created.
     * 
     * **Credential required**: *No*
     */
    request<E extends 'users/pages', P extends Endpoints[E]['req']>(
      endpoint: E,
      params: P,
      credential?: string | null,
    ): Promise<SwitchCaseResponseType<E, P>>;

    /**
     * Show all flashs this user created.
     * 
     * **Credential required**: *No*
     */
    request<E extends 'users/flashs', P extends Endpoints[E]['req']>(
      endpoint: E,
      params: P,
      credential?: string | null,
    ): Promise<SwitchCaseResponseType<E, P>>;

    /**
     * Show all reactions this user made.
     * 
     * **Credential required**: *No*
     */
    request<E extends 'users/reactions', P extends Endpoints[E]['req']>(
      endpoint: E,
      params: P,
      credential?: string | null,
    ): Promise<SwitchCaseResponseType<E, P>>;

    /**
     * Show users that the authenticated user might be interested to follow.
     * 
     * **Credential required**: *Yes* / **Permission**: *read:account*
     */
    request<E extends 'users/recommendation', P extends Endpoints[E]['req']>(
      endpoint: E,
      params: P,
      credential?: string | null,
    ): Promise<SwitchCaseResponseType<E, P>>;

    /**
     * Show the different kinds of relations between the authenticated user and the specified user(s).
     * 
     * **Credential required**: *Yes* / **Permission**: *read:account*
     */
    request<E extends 'users/relation', P extends Endpoints[E]['req']>(
      endpoint: E,
      params: P,
      credential?: string | null,
    ): Promise<SwitchCaseResponseType<E, P>>;

    /**
     * File a report.
     * 
     * **Credential required**: *Yes* / **Permission**: *write:report-abuse*
     */
    request<E extends 'users/report-abuse', P extends Endpoints[E]['req']>(
      endpoint: E,
      params: P,
      credential?: string | null,
    ): Promise<SwitchCaseResponseType<E, P>>;

    /**
     * Search for a user by username and/or host.
     * 
     * **Credential required**: *No*
     */
    request<E extends 'users/search-by-username-and-host', P extends Endpoints[E]['req']>(
      endpoint: E,
      params: P,
      credential?: string | null,
    ): Promise<SwitchCaseResponseType<E, P>>;

    /**
     * Search for users.
     * 
     * **Credential required**: *No*
     */
    request<E extends 'users/search', P extends Endpoints[E]['req']>(
      endpoint: E,
      params: P,
      credential?: string | null,
    ): Promise<SwitchCaseResponseType<E, P>>;

    /**
     * Show the properties of a user.
     * 
     * **Credential required**: *No*
     */
    request<E extends 'users/show', P extends Endpoints[E]['req']>(
      endpoint: E,
      params: P,
      credential?: string | null,
    ): Promise<SwitchCaseResponseType<E, P>>;

    /**
     * Show statistics about a user.
     * 
     * **Credential required**: *No*
     */
    request<E extends 'users/stats', P extends Endpoints[E]['req']>(
      endpoint: E,
      params: P,
      credential?: string | null,
    ): Promise<SwitchCaseResponseType<E, P>>;

    /**
     * No description provided.
     * 
     * **Credential required**: *No*
     */
    request<E extends 'users/achievements', P extends Endpoints[E]['req']>(
      endpoint: E,
      params: P,
      credential?: string | null,
    ): Promise<SwitchCaseResponseType<E, P>>;

    /**
     * No description provided.
     * 
     * **Credential required**: *Yes* / **Permission**: *write:account*
     */
    request<E extends 'users/update-memo', P extends Endpoints[E]['req']>(
      endpoint: E,
      params: P,
      credential?: string | null,
    ): Promise<SwitchCaseResponseType<E, P>>;

    /**
     * No description provided.
     * 
     * **Credential required**: *No*
     */
    request<E extends 'fetch-rss', P extends Endpoints[E]['req']>(
      endpoint: E,
      params: P,
      credential?: string | null,
    ): Promise<SwitchCaseResponseType<E, P>>;

    /**
     * No description provided.
     * 
     * **Internal Endpoint**: This endpoint is an API for the misskey mainframe and is not intended for use by third parties.
     * **Credential required**: *Yes*
     */
    request<E extends 'fetch-external-resources', P extends Endpoints[E]['req']>(
      endpoint: E,
      params: P,
      credential?: string | null,
    ): Promise<SwitchCaseResponseType<E, P>>;

    /**
     * No description provided.
     * 
     * **Credential required**: *No*
     */
    request<E extends 'retention', P extends Endpoints[E]['req']>(
      endpoint: E,
      params: P,
      credential?: string | null,
    ): Promise<SwitchCaseResponseType<E, P>>;
  }
}<|MERGE_RESOLUTION|>--- conflicted
+++ resolved
@@ -1,11 +1,6 @@
 /*
-<<<<<<< HEAD
- * version: 2023.12.2-io
- * generatedAt: 2023-12-28T08:11:13.114Z
-=======
- * version: 2023.12.2
- * generatedAt: 2024-01-07T15:22:15.630Z
->>>>>>> 7e52ea48
+ * version: 2023.12.2-io.2c
+ * generatedAt: 2024-01-09T17:42:52.871Z
  */
 
 import type { SwitchCaseResponseType } from '../api.js';
