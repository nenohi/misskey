{
	"type": "module",
	"name": "misskey-reversi",
	"version": "0.0.1",
	"types": "./built/dts/index.d.ts",
	"exports": {
		".": {
			"import": "./built/esm/index.js",
			"types": "./built/dts/index.d.ts"
		},
		"./*": {
			"import": "./built/esm/*",
			"types": "./built/dts/*"
		}
	},
	"scripts": {
		"build": "node ./build.js",
		"build:tsc": "pnpm tsc-esm && pnpm tsc-dts",
		"tsc-esm": "tsc --outDir built/esm",
		"tsc-dts": "tsc --outDir built/dts --declaration true --emitDeclarationOnly true --declarationMap true",
		"watch": "nodemon -w src -e ts,js,cjs,mjs,json --exec \"pnpm run build:tsc\"",
		"eslint": "eslint . --ext .js,.jsx,.ts,.tsx",
		"typecheck": "tsc --noEmit",
		"lint": "pnpm typecheck && pnpm eslint"
	},
	"devDependencies": {
		"@misskey-dev/eslint-plugin": "1.0.0",
<<<<<<< HEAD
		"@types/node": "20.11.19",
		"@typescript-eslint/eslint-plugin": "7.0.2",
		"@typescript-eslint/parser": "7.0.2",
		"eslint": "8.56.0",
		"nodemon": "3.0.3",
=======
		"@types/node": "20.11.5",
		"@typescript-eslint/eslint-plugin": "7.1.0",
		"@typescript-eslint/parser": "7.1.0",
		"eslint": "8.57.0",
		"nodemon": "3.0.2",
>>>>>>> fe5efd92
		"typescript": "5.3.3"
	},
	"dependencies": {
		"crc-32": "1.2.2",
		"esbuild": "0.20.1",
		"glob": "10.3.10"
	},
	"files": [
		"built"
	]
}<|MERGE_RESOLUTION|>--- conflicted
+++ resolved
@@ -25,19 +25,11 @@
 	},
 	"devDependencies": {
 		"@misskey-dev/eslint-plugin": "1.0.0",
-<<<<<<< HEAD
-		"@types/node": "20.11.19",
-		"@typescript-eslint/eslint-plugin": "7.0.2",
-		"@typescript-eslint/parser": "7.0.2",
-		"eslint": "8.56.0",
-		"nodemon": "3.0.3",
-=======
-		"@types/node": "20.11.5",
+		"@types/node": "20.11.24",
 		"@typescript-eslint/eslint-plugin": "7.1.0",
 		"@typescript-eslint/parser": "7.1.0",
 		"eslint": "8.57.0",
-		"nodemon": "3.0.2",
->>>>>>> fe5efd92
+		"nodemon": "3.1.0",
 		"typescript": "5.3.3"
 	},
 	"dependencies": {
