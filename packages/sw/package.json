{
	"name": "sw",
	"private": true,
	"scripts": {
		"watch": "nodemon -w ../../package.json -e json --exec \"node build.js watch\"",
		"build": "node build.js",
		"typecheck": "tsc --noEmit",
		"eslint": "eslint --quiet src/**/*.ts",
		"lint": "pnpm typecheck && pnpm eslint"
	},
	"dependencies": {
		"esbuild": "0.20.1",
		"idb-keyval": "6.2.1",
		"misskey-js": "workspace:*"
	},
	"devDependencies": {
		"@misskey-dev/eslint-plugin": "1.0.0",
<<<<<<< HEAD
		"@typescript-eslint/parser": "7.0.2",
=======
		"@typescript-eslint/parser": "7.1.0",
>>>>>>> fe5efd92
		"@typescript/lib-webworker": "npm:@types/serviceworker@0.0.67",
		"eslint": "8.57.0",
		"eslint-plugin-import": "2.29.1",
		"nodemon": "3.1.0",
		"typescript": "5.3.3"
	},
	"type": "module"
}<|MERGE_RESOLUTION|>--- conflicted
+++ resolved
@@ -15,11 +15,7 @@
 	},
 	"devDependencies": {
 		"@misskey-dev/eslint-plugin": "1.0.0",
-<<<<<<< HEAD
-		"@typescript-eslint/parser": "7.0.2",
-=======
 		"@typescript-eslint/parser": "7.1.0",
->>>>>>> fe5efd92
 		"@typescript/lib-webworker": "npm:@types/serviceworker@0.0.67",
 		"eslint": "8.57.0",
 		"eslint-plugin-import": "2.29.1",
